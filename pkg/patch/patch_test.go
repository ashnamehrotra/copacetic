package patch

import (
	"context"
	"encoding/json"
	"os"
	"strings"
	"testing"
	"text/tabwriter"
	"time"

	"github.com/distribution/reference"
	"github.com/project-copacetic/copacetic/pkg/buildkit"
	"github.com/project-copacetic/copacetic/pkg/common"
	"github.com/project-copacetic/copacetic/pkg/types"
	log "github.com/sirupsen/logrus"
	"github.com/stretchr/testify/assert"

	buildkitclient "github.com/moby/buildkit/client"
	ispec "github.com/opencontainers/image-spec/specs-go/v1"
)

func TestRemoveIfNotDebug(t *testing.T) {
	// Test removing working folder when not in debug mode
	t.Run("RemoveWorkingFolder", func(t *testing.T) {
		// Set log level to Info to simulate not being in debug mode
		log.SetLevel(log.InfoLevel)

		// Create a temporary working folder
		workingFolder := t.TempDir()
		defer os.RemoveAll(workingFolder)

		removeIfNotDebug(workingFolder)

		// Check that the working folder was removed
		if _, err := os.Stat(workingFolder); err == nil {
			t.Errorf("Working folder should have been removed but still exists")
		}
	})

	// Test not removing working folder when in debug mode
	t.Run("KeepWorkingFolderDebug", func(t *testing.T) {
		// Set log level to Debug to simulate being in debug mode
		log.SetLevel(log.DebugLevel)

		// Create a temporary working folder
		workingFolder := t.TempDir()

		removeIfNotDebug(workingFolder)

		// Check that the working folder still exists
		if _, err := os.Stat(workingFolder); err != nil {
			t.Errorf("Working folder should have been kept but was removed")
		}

		// Clean up the working folder manually
		os.RemoveAll(workingFolder)
	})

	t.Run("RemoveWorkingFolderWhenLogLevelIsInfo", func(t *testing.T) {
		log.SetLevel(log.InfoLevel)
		workingFolder := t.TempDir()

		removeIfNotDebug(workingFolder)

		// folder should be removed
		if _, err := os.Stat(workingFolder); err == nil {
			t.Errorf("working folder should have been removed but still exists at: %s", workingFolder)
		}
	})

	t.Run("KeepWorkingFolderWhenLogLevelIsDebug", func(t *testing.T) {
		log.SetLevel(log.DebugLevel)
		workingFolder := t.TempDir()

		removeIfNotDebug(workingFolder)

		// folder should remain
		if _, err := os.Stat(workingFolder); err != nil {
			t.Errorf("working folder should have been kept but was removed at: %s", workingFolder)
		}
	})

	t.Run("NoopWhenFolderDoesNotExist", func(t *testing.T) {
		log.SetLevel(log.InfoLevel)
		// create then remove
		workingFolder := t.TempDir()
		os.RemoveAll(workingFolder)

		removeIfNotDebug(workingFolder)

		// still doesn't exist, and no panic
		if _, err := os.Stat(workingFolder); err == nil {
			t.Errorf("folder unexpectedly re-created: %s", workingFolder)
		}
	})
}

func TestGetRepoNameWithDigest(t *testing.T) {
	result := getRepoNameWithDigest("docker.io/library/nginx:1.21.6-patched", "sha256:mocked-digest")
	if result != "nginx@sha256:mocked-digest" {
		t.Fatalf("unexpected result: %s", result)
	}
	t.Run("WithTagAndDigest", func(t *testing.T) {
		result := getRepoNameWithDigest("docker.io/library/nginx:1.21.6-patched", "sha256:mocked-digest")
		assert.Equal(t, "nginx@sha256:mocked-digest", result)
	})

	t.Run("NoTagUsesFullImageName", func(t *testing.T) {
		result := getRepoNameWithDigest("docker.io/library/nginx", "sha256:abc123")
		// there's no trailing :tag, so we strip library/ prefix -> "nginx@sha256:abc123"
		assert.Equal(t, "nginx@sha256:abc123", result)
	})

	t.Run("RandomLocalImageName", func(t *testing.T) {
		result := getRepoNameWithDigest("localhost:5000/repo/image:mytag", "sha256:abcdef1234")
		// last portion is "image:mytag" => we only keep "image" for the name portion
		assert.Equal(t, "image@sha256:abcdef1234", result)
	})

	t.Run("NoRegistryNoTag", func(t *testing.T) {
		result := getRepoNameWithDigest("myimage", "sha256:short")
		// no registry, no tag, just "myimage" => name is "myimage@sha256:short"
		assert.Equal(t, "myimage@sha256:short", result)
	})
}

func TestResolvePatchedTag(t *testing.T) {
	tests := []struct {
		name        string
		image       string
		explicitTag string
		suffix      string
		want        string
		wantErr     bool
	}{
		{
			name:  "no explicitTag, no suffix, existing base tag",
			image: "docker.io/library/nginx:1.23",
			want:  "1.23-patched",
		},
		{
			name:    "no explicitTag, no suffix, no base tag",
			image:   "docker.io/library/nginx",
			wantErr: true,
		},
		{
			name:   "explicitTag overrides suffix and base tag",
			image:  "docker.io/library/nginx:1.23",
			suffix: "xyz",
			// user sets an explicit tag, so we don't append the suffix
			explicitTag: "my-funky-tag",
			want:        "my-funky-tag",
		},
		{
			name:   "custom suffix with base tag",
			image:  "docker.io/library/nginx:1.23",
			suffix: "security",
			want:   "1.23-security",
		},
		{
			name:    "custom suffix with no base tag",
			image:   "docker.io/library/nginx",
			suffix:  "foo",
			wantErr: true,
		},
	}

	for _, tc := range tests {
		t.Run(tc.name, func(t *testing.T) {
			// tags should always resolve here
			imageRef, err := reference.ParseNormalizedNamed(tc.image)
			if err != nil {
				t.Fatalf("failed to parse image reference: %v", err)
			}

			got, err := common.ResolvePatchedTag(imageRef, tc.explicitTag, tc.suffix)
			if tc.wantErr {
				assert.Error(t, err)
			} else {
				assert.NoError(t, err)
				assert.Equal(t, tc.want, got)
			}
		})
	}
}

func init() {
	bkNewClient = func(ctx context.Context, _ buildkit.Opts) (*buildkitclient.Client, error) {
		// a path that certainly does not have a BuildKit daemon listening.
		return buildkitclient.New(ctx, "unix:///tmp/nowhere.sock")
	}
}

func TestPatch_BuildReturnsNilResponse(t *testing.T) {
	// Use platforms that match the host to avoid emulation issues in test
	targetPlatforms := []string{"linux/amd64"}

	opts := &types.Options{
		Image:     "alpine:3.19",
		Timeout:   30 * time.Second,
		Push:      true,
		Platforms: targetPlatforms,
<<<<<<< HEAD
=======
		Progress:  "auto",
>>>>>>> bd2116c6
	}
	err := Patch(context.Background(), opts)

	if err == nil {
		t.Fatalf("expected error from Build(), got nil")
	}

	if !strings.Contains(err.Error(), "dial unix /tmp/nowhere.sock: connect: no such file or directory") {
		t.Fatalf("unexpected error from Build(): %v", err)
	}

	t.Logf("Patch returned error as expected (and did not panic): %v", err)
}

func TestArchTag(t *testing.T) {
	cases := []struct {
		base, arch, variant, want string
	}{
		{"patched", "arm64", "", "patched-arm64"},
		{"patched", "arm", "v7", "patched-arm-v7"},
		{"patched", "mips64", "n32", "patched-mips64-n32"},
	}
	for _, c := range cases {
		got := archTag(c.base, c.arch, c.variant)
		if got != c.want {
			t.Fatalf("archTag(%q,%q,%q) = %q, want %q", c.base, c.arch, c.variant, got, c.want)
		}
	}
}

func TestNormalizeConfigForPlatform(t *testing.T) {
	// minimal starting config (missing fields on purpose)
	orig := []byte(`{"architecture":"amd64"}`)

	plat := &types.PatchPlatform{}
	plat.OS = "linux"
	plat.Architecture = "arm64"
	plat.Variant = "v8"

	fixed, err := normalizeConfigForPlatform(orig, plat)
	if err != nil {
		t.Fatalf("unexpected error: %v", err)
	}

	var m map[string]string
	if err := json.Unmarshal(fixed, &m); err != nil {
		t.Fatalf("unmarshal: %v", err)
	}

	if m["architecture"] != "arm64" || m["os"] != "linux" || m["variant"] != "v8" {
		t.Fatalf("fields not normalised correctly: %#v", m)
	}

	// when Variant empty, key should be removed
	var m2 map[string]string
	plat.Variant = ""
	fixed, _ = normalizeConfigForPlatform(orig, plat)
	err = json.Unmarshal(fixed, &m2)
	if err != nil {
		t.Fatalf("unmarshal: %v", err)
	}
	if _, ok := m2["variant"]; ok {
		t.Errorf("variant key should be dropped when empty")
	}
}

func TestMultiPlatformSummaryTable(t *testing.T) {
	platforms := []struct {
		OS           string
		Architecture string
		Variant      string
	}{
		{"linux", "amd64", ""},
		{"linux", "arm64", ""},
		{"linux", "arm", "v7"},
		{"windows", "amd64", ""},
	}

	summaryMap := map[string]*types.MultiPlatformSummary{
		"linux/amd64": {
			Platform: "linux/amd64",
			Status:   "Patched",
			Ref:      "docker.io/library/nginx:patched-amd64",
			Message:  "",
		},
		"linux/arm64": {
			Platform: "linux/arm64",
			Status:   "Error",
			Ref:      "",
			Message:  "emulation is not enabled for platform linux/arm64",
		},
		"linux/arm/v7": {
			Platform: "linux/arm/v7",
			Status:   "Ignored",
			Ref:      "",
			Message:  "",
		},
		"windows/amd64": {
			Platform: "windows/amd64",
			Status:   "Not Patched",
			Ref:      "docker.io/library/nginx (original reference)",
			Message:  "Windows Image (Original Preserved)",
		},
	}

	var b strings.Builder
	w := tabwriter.NewWriter(&b, 0, 0, 2, ' ', 0)
	_, _ = w.Write([]byte("PLATFORM\tSTATUS\tREFERENCE\tMESSAGE\n"))
	for _, p := range platforms {
		platformKey := buildkit.PlatformKey(ispec.Platform{
			OS:           p.OS,
			Architecture: p.Architecture,
			Variant:      p.Variant,
		})
		s := summaryMap[platformKey]
		if s != nil {
			ref := s.Ref
			if ref == "" {
				ref = "-"
			}
			_, _ = w.Write([]byte(
				s.Platform + "\t" + s.Status + "\t" + ref + "\t" + s.Message + "\n",
			))
		}
	}
	w.Flush()

	got := b.String()
	expected := `PLATFORM       STATUS       REFERENCE                                     MESSAGE
linux/amd64    Patched      docker.io/library/nginx:patched-amd64
linux/arm64    Error        -                                             emulation is not enabled for platform linux/arm64
linux/arm/v7   Ignored      -
windows/amd64  Not Patched  docker.io/library/nginx (original reference)  Windows Image (Original Preserved)
`
	gotLines := strings.FieldsFunc(got, func(r rune) bool { return r == '\n' || r == '\r' })
	expectedLines := strings.FieldsFunc(expected, func(r rune) bool { return r == '\n' || r == '\r' })
	if len(gotLines) != len(expectedLines) {
		t.Errorf("line count mismatch:\ngot:\n%s\nwant:\n%s", got, expected)
	}
	for i := range gotLines {
		if strings.TrimSpace(gotLines[i]) != strings.TrimSpace(expectedLines[i]) {
			t.Errorf("line %d mismatch:\ngot:   %q\nwant:  %q", i+1, gotLines[i], expectedLines[i])
		}
	}
}<|MERGE_RESOLUTION|>--- conflicted
+++ resolved
@@ -201,10 +201,7 @@
 		Timeout:   30 * time.Second,
 		Push:      true,
 		Platforms: targetPlatforms,
-<<<<<<< HEAD
-=======
 		Progress:  "auto",
->>>>>>> bd2116c6
 	}
 	err := Patch(context.Background(), opts)
 
