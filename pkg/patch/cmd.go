--- conflicted
+++ resolved
@@ -39,12 +39,9 @@
 	pkgTypes          string
 	libraryPatchLevel string
 	progress          string
-<<<<<<< HEAD
 	ociDir            string
-=======
 	eolAPIBaseURL     string
 	exitOnEOL         bool
->>>>>>> 13198fb1
 }
 
 func NewPatchCmd() *cobra.Command {
@@ -80,12 +77,9 @@
 				PkgTypes:          ua.pkgTypes,
 				LibraryPatchLevel: ua.libraryPatchLevel,
 				Progress:          progressui.DisplayMode(ua.progress),
-<<<<<<< HEAD
 				OCIDir:            ua.ociDir,
-=======
 				EOLAPIBaseURL:     ua.eolAPIBaseURL,
 				ExitOnEOL:         ua.exitOnEOL,
->>>>>>> 13198fb1
 			}
 			return Patch(context.Background(), opts)
 		},
