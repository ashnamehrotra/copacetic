package patch

import (
	"bytes"
	"context"
	"encoding/json"
	"errors"
	"fmt"
	"io"
	"net/url"
	"os"
	"runtime"
	"strings"
	"sync"
	"text/tabwriter"
	"time"

	"github.com/containerd/platforms"
	"github.com/docker/buildx/build"
	"github.com/docker/cli/cli/config"
	log "github.com/sirupsen/logrus"
	"golang.org/x/exp/slices"
	"golang.org/x/sync/errgroup"

	"github.com/distribution/reference"
	"github.com/docker/buildx/util/imagetools"
	"github.com/google/go-containerregistry/pkg/name"
	"github.com/google/go-containerregistry/pkg/v1/remote"
	"github.com/moby/buildkit/client"
	"github.com/moby/buildkit/client/llb"
	"github.com/moby/buildkit/exporter/containerimage/exptypes"
	gwclient "github.com/moby/buildkit/frontend/gateway/client"
	"github.com/moby/buildkit/session"
	"github.com/moby/buildkit/session/auth/authprovider"
	"github.com/moby/buildkit/util/progress/progressui"
	"github.com/opencontainers/go-digest"
	ispec "github.com/opencontainers/image-spec/specs-go/v1"
	"github.com/project-copacetic/copacetic/pkg/buildkit"
	"github.com/project-copacetic/copacetic/pkg/imageloader"
	"github.com/project-copacetic/copacetic/pkg/pkgmgr"
	"github.com/project-copacetic/copacetic/pkg/report"
	"github.com/project-copacetic/copacetic/pkg/types"
	"github.com/project-copacetic/copacetic/pkg/types/unversioned"
	"github.com/project-copacetic/copacetic/pkg/utils"
	"github.com/project-copacetic/copacetic/pkg/vex"
	"github.com/quay/claircore/osrelease"
)

const (
	copaProduct     = "copa"
	defaultRegistry = "docker.io"
	defaultTag      = "latest"
	LINUX           = "linux"
	ARM64           = "arm64"
)

// for testing.
var (
	bkNewClient = buildkit.NewClient
)

// detectLoaderFromBuildkitAddr attempts to determine the appropriate loader.
// based on the buildkit connection address scheme.
func detectLoaderFromBuildkitAddr(addr string) string {
	if addr == "" {
		return ""
	}

	u, err := url.Parse(addr)
	if err != nil {
		log.Debugf("Failed to parse buildkit address %q: %v", addr, err)
		return ""
	}

	switch u.Scheme {
	case "podman-container":
		return imageloader.Podman
	case "docker-container", "docker", "buildx":
		return imageloader.Docker
	default:
		// Unknown scheme, let imageloader auto-detect
		return ""
	}
}

// archTag returns "patched-arm64" or "patched-arm-v7" etc.
func archTag(base, arch, variant string) string {
	if variant != "" {
		return fmt.Sprintf("%s-%s-%s", base, arch, variant)
	}
	return fmt.Sprintf("%s-%s", base, arch)
}

// createMultiPlatformManifest assembles a multi-platform manifest list and pushes it
// via Buildx's imagetools helper (equivalent to
// `docker buildx imagetools create --tag … img@sha256:d1 img@sha256:d2 …`).
func createMultiPlatformManifest(
	ctx context.Context,
	imageName reference.NamedTagged,
	items []types.PatchResult,
) error {
	resolver := imagetools.New(imagetools.Opt{
		Auth: config.LoadDefaultConfigFile(os.Stderr),
	})

	// Source references (repo@sha256:digest) – one per architecture.
	srcRefs := make([]*imagetools.Source, 0, len(items))
	for _, it := range items {
		if it.PatchedDesc == nil {
			return fmt.Errorf("patched descriptor is nil for %s", it.OriginalRef.String())
		}
		srcRefs = append(srcRefs, &imagetools.Source{
			Ref:  it.PatchedRef,
			Desc: *it.PatchedDesc,
		})
	}

	idxBytes, desc, err := resolver.Combine(ctx, srcRefs, map[exptypes.AnnotationKey]string{}, false)
	if err != nil {
		return fmt.Errorf("failed to combine sources into manifest list: %w", err)
	}

	err = resolver.Push(ctx, imageName, desc, idxBytes)
	if err != nil {
		return fmt.Errorf("failed to push multi-platform manifest list: %w", err)
	}

	return nil
}

func normalizeConfigForPlatform(j []byte, p *types.PatchPlatform) ([]byte, error) {
	if p == nil {
		return j, fmt.Errorf("platform is nil")
	}

	var m map[string]any
	if err := json.Unmarshal(j, &m); err != nil {
		return nil, err
	}

	m["architecture"] = p.Architecture
	if p.Variant != "" {
		m["variant"] = p.Variant
	} else {
		delete(m, "variant")
	}
	m["os"] = p.OS

	return json.Marshal(m)
}

// Patch command applies package updates to an OCI image given a vulnerability report.
func Patch(
	ctx context.Context, timeout time.Duration,
	image, reportPath, patchedTag, suffix, workingFolder, scanner, format, output, loader string,
	ignoreError, push bool,
	targetPlatforms []string,
	bkOpts buildkit.Opts,
) error {
	timeoutCtx, cancel := context.WithTimeout(ctx, timeout)
	defer cancel()

	ch := make(chan error)
	go func() {
<<<<<<< HEAD
		ch <- patchWithContext(timeoutCtx, ch, image, reportPath, patchedTag, suffix, workingFolder, scanner, format, output, ignoreError, push, targetPlatforms, bkOpts)
=======
		ch <- patchWithContext(timeoutCtx, ch, image, reportPath, patchedTag, suffix, workingFolder, scanner, format, output, loader, ignoreError, push, bkOpts)
>>>>>>> 8dc0e189
	}()

	select {
	case err := <-ch:
		return err
	case <-timeoutCtx.Done():
		// add a grace period for long running deferred cleanup functions to complete
		<-time.After(1 * time.Second)

		err := fmt.Errorf("patch exceeded timeout %v", timeout)
		log.Error(err)
		return err
	}
}

func removeIfNotDebug(workingFolder string) {
	if log.GetLevel() >= log.DebugLevel {
		// Keep the intermediate outputs for outputs solved to working folder if debugging
		log.Warnf("--debug specified, working folder at %s needs to be manually cleaned up", workingFolder)
	} else {
		os.RemoveAll(workingFolder)
	}
}

func patchWithContext(
	ctx context.Context,
	ch chan error,
	image, reportPath, patchedTag, suffix, workingFolder, scanner, format, output, loader string,
	ignoreError, push bool,
	targetPlatforms []string,
	bkOpts buildkit.Opts,
) error {
	// Handle empty report path - check if image is manifest list or single arch
	if reportPath == "" {
		// Discover platforms from the image reference to determine if it's multi-arch
		discoveredPlatforms, err := buildkit.DiscoverPlatformsFromReference(image)
		if err != nil {
			// Failed to discover platforms - treat as single-arch image
			log.Warnf("Failed to discover platforms for image %s (treating as single-arch): %v", image, err)
			if len(targetPlatforms) > 0 {
				log.Warnf("Platform flag ignored when platform discovery fails")
			}

			var platform types.PatchPlatform
			// Fallback to default platform
			platform = types.PatchPlatform{
				Platform: platforms.Normalize(platforms.DefaultSpec()),
			}
			if platform.OS != LINUX {
				platform.OS = LINUX
			}

			result, err := patchSingleArchImage(ctx, ch, image, "", patchedTag, suffix, workingFolder, scanner, format, output, platform, ignoreError, push, bkOpts, false)
			if err == nil && result != nil && result.PatchedRef != nil {
				log.Infof("Patched image (%s): %s\n", platform.OS+"/"+platform.Architecture, result.PatchedRef)
			}
			return err
		}
<<<<<<< HEAD

		if len(discoveredPlatforms) <= 1 {
			// Single-arch image - ignore platform flag
			log.Debugf("Detected single-arch image")
			if len(targetPlatforms) > 0 {
				log.Warnf("Platform flag ignored for single-arch image")
			}

			var platform types.PatchPlatform
			// Fallback to default platform if single arch image
			platform = types.PatchPlatform{
				Platform: platforms.Normalize(platforms.DefaultSpec()),
			}
			if platform.OS != LINUX {
				platform.OS = LINUX
			}

			result, err := patchSingleArchImage(ctx, ch, image, "", patchedTag, suffix, workingFolder, scanner, format, output, platform, ignoreError, push, bkOpts, false)
			if err == nil && result != nil && result.PatchedRef != nil {
				log.Infof("Patched image (%s): %s\n", platform.OS+"/"+platform.Architecture, result.PatchedRef)
			}
			return err
=======
		result, err := patchSingleArchImage(ctx, ch, image, reportPath, patchedTag, suffix, workingFolder, scanner, format, output, loader, platform, ignoreError, push, bkOpts, false)
		if err == nil && result != nil && result.PatchedRef != nil {
			log.Infof("Patched image (%s): %s\n", platform.OS+"/"+platform.Architecture, result.PatchedRef)
>>>>>>> 8dc0e189
		}

		log.Debugf("Detected multi-platform image with %d platforms", len(discoveredPlatforms))
		return patchMultiPlatformImage(ctx, ch, image, "", patchedTag, suffix, workingFolder, scanner, format, output, ignoreError, push, bkOpts, targetPlatforms, discoveredPlatforms)
	}

	// Check if reportPath exists
	if _, err := os.Stat(reportPath); os.IsNotExist(err) {
		return fmt.Errorf("report path %s does not exist", reportPath)
	}

	// Get file info to determine if it's a file or directory
	f, err := os.Stat(reportPath)
	if err != nil {
		return fmt.Errorf("failed to stat report path %s: %w", reportPath, err)
	}

	if f.IsDir() {
		// Handle directory - multi-platform patching
		log.Debugf("Using report directory: %s", reportPath)
<<<<<<< HEAD
		if len(targetPlatforms) > 0 {
			log.Warnf("Platform flag ignored when report directory is provided")
		}
		return patchMultiPlatformImage(ctx, ch, image, reportPath, patchedTag, suffix, workingFolder, scanner, format, output, ignoreError, push, bkOpts, nil, nil)
=======
		return patchMultiPlatformImage(ctx, ch, image, reportPath, patchedTag, suffix, workingFolder, scanner, format, output, loader, ignoreError, push, bkOpts)
>>>>>>> 8dc0e189
	}
	// Handle file - single-arch patching
	log.Debugf("Using report file: %s", reportPath)
	platform := types.PatchPlatform{
		Platform: platforms.Normalize(platforms.DefaultSpec()),
	}
	if platform.OS != LINUX {
		platform.OS = LINUX
	}
	result, err := patchSingleArchImage(ctx, ch, image, reportPath, patchedTag, suffix, workingFolder, scanner, format, output, loader, platform, ignoreError, push, bkOpts, false)
	if err == nil && result != nil {
		log.Infof("Patched image (%s): %s\n", platform.OS+"/"+platform.Architecture, result.PatchedRef.String())
	}
	return err
}

func patchSingleArchImage(
	ctx context.Context,
	ch chan error,
	image, reportFile, patchedTag, suffix, workingFolder, scanner, format, output, loader string,
	//nolint:gocritic
	targetPlatform types.PatchPlatform,
	ignoreError, push bool,
	bkOpts buildkit.Opts,
	multiPlatform bool,
) (*types.PatchResult, error) {
	if reportFile == "" && output != "" {
		log.Warn("No vulnerability report was provided, so no VEX output will be generated.")
	}

	// if the target platform is different from the host platform, we need to check if emulation is enabled
	// only need to do this check if were patching a multi-platform image
	if multiPlatform {
		hostPlatform := platforms.Normalize(platforms.DefaultSpec())
		if hostPlatform.OS != LINUX {
			hostPlatform.OS = LINUX
		}
		platformsEqual := hostPlatform.OS == targetPlatform.OS &&
			hostPlatform.Architecture == targetPlatform.Architecture
		if platformsEqual {
			log.Debugf("Host platform %+v matches target platform %+v", hostPlatform, targetPlatform)
		} else {
			log.Debugf("Host platform %+v does not match target platform %+v", hostPlatform, targetPlatform)
			// check if emulation is enabled

			if emulationEnabled := buildkit.QemuAvailable(&targetPlatform); !emulationEnabled {
				return nil, fmt.Errorf("emulation is not enabled for platform %s", targetPlatform.OS+"/"+targetPlatform.Architecture)
			}
			log.Debugf("Emulation is enabled for platform %+v", targetPlatform)
		}
	}

	// parse the image reference
	imageName, err := reference.ParseNormalizedNamed(image)
	if err != nil {
		return nil, fmt.Errorf("failed to parse reference: %w", err)
	}

	// resolve final patched tag
	patchedTag, err = resolvePatchedTag(imageName, patchedTag, suffix)
	if err != nil {
		return nil, err
	}
	if multiPlatform {
		patchedTag = archTag(patchedTag, targetPlatform.Architecture, targetPlatform.Variant)
	}
	patchedImageName := fmt.Sprintf("%s:%s", imageName.Name(), patchedTag)
	log.Infof("Patched image name: %s", patchedImageName)

	// Ensure working folder exists for call to InstallUpdates
	if workingFolder == "" {
		var err error
		workingFolder, err = os.MkdirTemp("", "copa-*")
		if err != nil {
			return nil, err
		}
		defer removeIfNotDebug(workingFolder)
		if err = os.Chmod(workingFolder, 0o744); err != nil {
			return nil, err
		}
	} else {
		if isNew, err := utils.EnsurePath(workingFolder, 0o744); err != nil {
			log.Errorf("failed to create workingFolder %s", workingFolder)
			return nil, err
		} else if isNew {
			defer removeIfNotDebug(workingFolder)
		}
	}

	var updates *unversioned.UpdateManifest
	// Parse report for update packages
	if reportFile != "" {
		updates, err = report.TryParseScanReport(reportFile, scanner)
		if err != nil {
			return nil, err
		}
		log.Debugf("updates to apply: %v", updates)
	}

	bkClient, err := bkNewClient(ctx, bkOpts)
	if err != nil {
		return nil, err
	}
	defer bkClient.Close()

	var ref string
	if reference.IsNameOnly(imageName) {
		log.Warnf("Image name has no tag or digest, using latest as tag")
		ref = fmt.Sprintf("%s:%s", imageName.Name(), defaultTag)
	} else {
		log.Debugf("Image name has tag or digest, using %s as tag", imageName.String())
		ref = imageName.String()
	}

	// Determine the loader type before starting goroutines
	finalLoaderType := loader
	if finalLoaderType == "" {
		finalLoaderType = detectLoaderFromBuildkitAddr(bkOpts.Addr)
		if finalLoaderType != "" {
			log.Debugf("Auto-detected loader type %q from buildkit address %q", finalLoaderType, bkOpts.Addr)
		}
	}

	// get the original media type of the image to determine if we should export as OCI or Docker
	mt, err := utils.GetMediaType(ref, finalLoaderType)
	shouldExportOCI := err == nil && strings.Contains(mt, "vnd.oci.image")

	switch {
	case shouldExportOCI:
		log.Debug("resolved media type is OCI")

	case err != nil:
		log.Warnf("unable to determine media type, defaulting to docker, err: %v", err)

	default:
		log.Warnf("resolved media type is Docker")
	}

	pipeR, pipeW := io.Pipe()
	dockerConfig := config.LoadDefaultConfigFile(os.Stderr)
	cfg := authprovider.DockerAuthProviderConfig{ConfigFile: dockerConfig}
	attachable := []session.Attachable{authprovider.NewDockerAuthProvider(cfg)}

	// create solve options based on whether were pushing to registry or loading to docker
	solveOpt := client.SolveOpt{
		Frontend: "",         // i.e. we are passing in the llb.Definition directly
		Session:  attachable, // used for authprovider, sshagentprovider and secretprovider
	}

	// determine which attributes to set for the export
	attrs := map[string]string{
		"name": patchedImageName,
	}
	if shouldExportOCI {
		attrs["oci-mediatypes"] = "true"
	}
	if push {
		attrs["push"] = "true"
		solveOpt.Exports = []client.ExportEntry{
			{
				Type:  client.ExporterImage,
				Attrs: attrs,
			},
		}
	} else {
		solveOpt.Exports = []client.ExportEntry{
			{
				Type:  client.ExporterDocker,
				Attrs: attrs,
				Output: func(_ map[string]string) (io.WriteCloser, error) {
					return pipeW, nil
				},
			},
		}
	}
	solveOpt.SourcePolicy, err = build.ReadSourcePolicy()
	if err != nil {
		return nil, err
	}

	if solveOpt.SourcePolicy != nil {
		switch {
		case strings.Contains(solveOpt.SourcePolicy.Rules[0].Updates.Identifier, "redhat"):
			err = errors.New("RedHat is not supported via source policies due to BusyBox not being in the RHEL repos\n" +
				"Please use a different RPM-based image")
			return nil, err

		case strings.Contains(solveOpt.SourcePolicy.Rules[0].Updates.Identifier, "rockylinux"):
			err = errors.New("RockyLinux is not supported via source policies due to BusyBox not being in the RockyLinux repos\n" +
				"Please use a different RPM-based image")
			return nil, err

		case strings.Contains(solveOpt.SourcePolicy.Rules[0].Updates.Identifier, "alma"):
			err = errors.New("AlmaLinux is not supported via source policies due to BusyBox not being in the AlmaLinux repos\n" +
				"Please use a different RPM-based image")
			return nil, err
		}
	}

	// Create a channel to receive the patched image digest
	buildChannel := make(chan *client.SolveStatus)
	eg, ctx := errgroup.WithContext(ctx)
	eg.Go(func() error {
		var pkgType string
		var validatedManifest *unversioned.UpdateManifest
		if updates != nil {
			// create a new manifest with the successfully patched packages
			validatedManifest = &unversioned.UpdateManifest{
				Metadata: unversioned.Metadata{
					OS: unversioned.OS{
						Type:    updates.Metadata.OS.Type,
						Version: updates.Metadata.OS.Version,
					},
					Config: unversioned.Config{
						Arch: updates.Metadata.Config.Arch,
					},
				},
				Updates: []unversioned.UpdatePackage{},
			}
		}

		solveResponse, err := bkClient.Build(ctx, solveOpt, copaProduct, func(ctx context.Context, c gwclient.Client) (*gwclient.Result, error) {
			// Configure buildctl/client for use by package manager
			config, err := buildkit.InitializeBuildkitConfig(ctx, c, imageName.String())
			if err != nil {
				ch <- err
				return nil, err
			}

			// Create package manager helper
			var manager pkgmgr.PackageManager
			if reportFile == "" {
				// determine OS family
				fileBytes, err := buildkit.ExtractFileFromState(ctx, c, &config.ImageState, "/etc/os-release")
				if err != nil {
					ch <- err
					return nil, fmt.Errorf("unable to extract /etc/os-release file from state %w", err)
				}

				osType, err := getOSType(ctx, fileBytes)
				if err != nil {
					ch <- err
					return nil, err
				}

				osVersion, err := getOSVersion(ctx, fileBytes)
				if err != nil {
					ch <- err
					return nil, err
				}

				isEOL, eolDate, err := utils.CheckEOSL(osType, osVersion)
				if err != nil {
					log.Warnf("Failed to check EOL status for %s %s: %v. Patch attempt will proceed.", osType, osVersion, err)
				} else if isEOL {
					eolMsg := fmt.Sprintf("The operating system %s %s appears to be End-Of-Support-Life.", osType, osVersion)
					if eolDate != "Unknown" && eolDate != "Not in EOL DB" && eolDate != "Normalization Failed" && eolDate != "API Rate Limited" {
						eolMsg += fmt.Sprintf(" (EOL date: %s)", eolDate)
					}
					eolMsg += " Patching may fail, be incomplete, or use archived repositories. Consider upgrading the base image."
					log.Warn(eolMsg)
				}

				// get package manager based on os family type
				manager, err = pkgmgr.GetPackageManager(osType, osVersion, config, workingFolder)
				if err != nil {
					ch <- err
					return nil, err
				}
			} else {
				// get package manager based on os family type
				manager, err = pkgmgr.GetPackageManager(updates.Metadata.OS.Type, updates.Metadata.OS.Version, config, workingFolder)
				if err != nil {
					ch <- err
					return nil, err
				}
			}

			// Export the patched image state to Docker
			patchedImageState, errPkgs, err := manager.InstallUpdates(ctx, updates, ignoreError)
			if err != nil {
				ch <- err
				return nil, err
			}

			def, err := patchedImageState.Marshal(ctx, llb.Platform(targetPlatform.Platform))
			if err != nil {
				ch <- err
				return nil, fmt.Errorf("unable to get platform from ImageState %w", err)
			}

			res, err := c.Solve(ctx, gwclient.SolveRequest{
				Definition: def.ToPB(),
				Evaluate:   true,
			})
			if err != nil {
				ch <- err
				return nil, err
			}

			fixed, err := normalizeConfigForPlatform(config.ConfigData, &targetPlatform)
			if err != nil {
				ch <- err
				return nil, err
			}
			res.AddMeta(exptypes.ExporterImageConfigKey, fixed)

			// for the vex document, only include updates that were successfully applied
			pkgType = manager.GetPackageType()
			if validatedManifest != nil {
				for _, update := range updates.Updates {
					if !slices.Contains(errPkgs, update.Name) {
						validatedManifest.Updates = append(validatedManifest.Updates, update)
					}
				}
			}

			return res, nil
		}, buildChannel)

		// Currently can only validate updates if updating via scanner
		var patchedImageDigest string
		if err == nil && solveResponse != nil {
			digest := solveResponse.ExporterResponse[exptypes.ExporterImageDigestKey]
			patchedImageDigest = digest
		}
		if patchedImageDigest != "" && reportFile != "" && validatedManifest != nil {
			nameDigestOrTag := getRepoNameWithDigest(patchedImageName, patchedImageDigest)
			// vex document must contain at least one statement
			if output != "" && len(validatedManifest.Updates) > 0 {
				if err := vex.TryOutputVexDocument(validatedManifest, pkgType, nameDigestOrTag, format, output); err != nil {
					ch <- err
					return err
				}
			}
		}

		return err
	})

	eg.Go(func() error {
		// not using shared context to not disrupt display but let us finish reporting errors
		mode := progressui.AutoMode
		if log.GetLevel() >= log.DebugLevel {
			mode = progressui.PlainMode
		}
		display, err := progressui.NewDisplay(os.Stderr, mode)
		if err != nil {
			return err
		}

		_, err = display.UpdateFrom(ctx, buildChannel)
		return err
	})

	// only load to docker if not pushing
	if !push {
		eg.Go(func() error {
			imgLoader, err := imageloader.New(ctx, imageloader.Config{Loader: finalLoaderType})
			if err != nil {
				err = fmt.Errorf("failed to create loader: %w", err)
				pipeR.CloseWithError(err)
				log.Error(err)
				return err
			}

			if err := imgLoader.Load(ctx, pipeR, patchedImageName); err != nil {
				err = fmt.Errorf("failed to load image: %w", err)
				pipeR.CloseWithError(err)
				log.Error(err)
				return err
			}
			return pipeR.Close()
		})
	} else {
		go func() {
			pipeR.Close()
		}()
	}

	err = eg.Wait()
	if err != nil {
		return nil, err
	}

	// Use the appropriate runtime for image descriptor lookup
	runtime := imageloader.Docker
	if finalLoaderType == imageloader.Podman {
		runtime = imageloader.Podman
	}

	patchedDesc, err := utils.GetImageDescriptor(context.Background(), patchedImageName, runtime)
	if err != nil { // dont necessarily need to fail if we can't get the descriptor
		prettyPlatform := platforms.Format(targetPlatform.Platform)
		log.Warnf("failed to get patched image descriptor for platform '%s':  %v", prettyPlatform, err)
	}

	patchedRef, err := reference.ParseNamed(patchedImageName)
	log.Debugf("Patched image name: %s", patchedImageName)
	if err != nil {
		return nil, fmt.Errorf("failed to parse patched image name %s: %w", patchedImageName, err)
	}

	return &types.PatchResult{
		OriginalRef: imageName,
		PatchedRef:  patchedRef,
		PatchedDesc: patchedDesc,
	}, nil
}

// resolvePatchedTag merges explicit tag & suffix rules, returning the final patched tag.
func resolvePatchedTag(imageRef reference.Named, explicitTag, suffix string) (string, error) {
	// if user explicitly sets a final tag, that wins outright
	if explicitTag != "" {
		return explicitTag, nil
	}

	// parse out any existing tag from the image ref
	var baseTag string
	if tagged, ok := imageRef.(reference.Tagged); ok {
		baseTag = tagged.Tag()
	}

	// if suffix is empty, default to "patched"
	if suffix == "" {
		suffix = "patched"
	}

	// if we have no original baseTag (the user’s image had no tag),
	// then we can’t append a suffix to it
	if baseTag == "" {
		return "", fmt.Errorf("no tag found in image reference %s", imageRef.String())
	}

	// otherwise, combine them
	return fmt.Sprintf("%s-%s", baseTag, suffix), nil
}

func getOSType(ctx context.Context, osreleaseBytes []byte) (string, error) {
	r := bytes.NewReader(osreleaseBytes)
	osData, err := osrelease.Parse(ctx, r)
	if err != nil {
		return "", fmt.Errorf("unable to parse os-release data %w", err)
	}

	osType := strings.ToLower(osData["NAME"])
	switch {
	case strings.Contains(osType, "alpine"):
		return "alpine", nil
	case strings.Contains(osType, "debian"):
		return "debian", nil
	case strings.Contains(osType, "ubuntu"):
		return "ubuntu", nil
	case strings.Contains(osType, "amazon"):
		return "amazon", nil
	case strings.Contains(osType, "centos"):
		return "centos", nil
	case strings.Contains(osType, "mariner"):
		return "cbl-mariner", nil
	case strings.Contains(osType, "azure linux"):
		return "azurelinux", nil
	case strings.Contains(osType, "red hat"):
		return "redhat", nil
	case strings.Contains(osType, "rocky"):
		return "rocky", nil
	case strings.Contains(osType, "oracle"):
		return "oracle", nil
	case strings.Contains(osType, "alma"):
		return "alma", nil
	default:
		log.Error("unsupported osType ", osType)
		return "", errors.ErrUnsupported
	}
}

func getOSVersion(ctx context.Context, osreleaseBytes []byte) (string, error) {
	r := bytes.NewReader(osreleaseBytes)
	osData, err := osrelease.Parse(ctx, r)
	if err != nil {
		return "", fmt.Errorf("unable to parse os-release data %w", err)
	}

	return osData["VERSION_ID"], nil
}

// e.g. "docker.io/library/nginx:1.21.6-patched".
func getRepoNameWithDigest(patchedImageName, imageDigest string) string {
	parts := strings.Split(patchedImageName, "/")
	last := parts[len(parts)-1]
	if idx := strings.IndexRune(last, ':'); idx >= 0 {
		last = last[:idx]
	}
	nameWithDigest := fmt.Sprintf("%s@%s", last, imageDigest)
	return nameWithDigest
}

var validPlatforms = []string{
	"linux/amd64", "linux/arm64", "linux/riscv64", "linux/ppc64le",
	"linux/s390x", "linux/386", "linux/arm/v7", "linux/arm/v6",
}

// filterPlatforms filters discovered platforms based on user-specified target platforms.
func filterPlatforms(discoveredPlatforms []types.PatchPlatform, targetPlatforms []string) []types.PatchPlatform {
	var filtered []types.PatchPlatform

	for _, target := range targetPlatforms {
		// Validate platform against allowed list
		if !slices.Contains(validPlatforms, target) {
			log.Warnf("Platform %s is not in the list of valid platforms: %v", target, validPlatforms)
			continue
		}

		targetPlatform, err := platforms.Parse(target)
		if err != nil {
			log.Warnf("Invalid platform format %s: %v", target, err)
			continue
		}
		targetPlatform = platforms.Normalize(targetPlatform)

		for _, discovered := range discoveredPlatforms {
			if platforms.Only(targetPlatform).Match(discovered.Platform) {
				filtered = append(filtered, discovered)
				break
			}
		}
	}

	return filtered
}

func patchMultiPlatformImage(
	ctx context.Context,
	ch chan error,
	image, reportDir, patchedTag, suffix, workingFolder, scanner, format, output, loader string,
	ignoreError, push bool,
	bkOpts buildkit.Opts,
	targetPlatforms []string,
	discoveredPlatforms []types.PatchPlatform,
) error {
	log.Debugf("Handling platform specific errors with ignore-errors=%t", ignoreError)

	var platforms []types.PatchPlatform
	if reportDir != "" {
		// Using report directory - discover platforms from reports
		var err error
		platforms, err = buildkit.DiscoverPlatforms(image, reportDir, scanner)
		if err != nil {
			return err
		}
		if len(platforms) == 0 {
			return fmt.Errorf("no patchable platforms found for image %s", image)
		}
	} else {
		// No report directory - use discovered platforms and filter
		if len(discoveredPlatforms) == 0 {
			return fmt.Errorf("no platforms provided for image %s", image)
		}

		if len(targetPlatforms) > 0 {
			// Filter platforms based on user specification and validate
			patchPlatforms := filterPlatforms(discoveredPlatforms, targetPlatforms)
			if len(patchPlatforms) == 0 {
				return fmt.Errorf("none of the specified platforms %v are available in the image", targetPlatforms)
			}

			// Create a map to track which platforms should be patched
			shouldPatchMap := make(map[string]bool)
			for _, p := range patchPlatforms {
				key := buildkit.PlatformKey(p.Platform)
				shouldPatchMap[key] = true
			}

			// Process all platforms, marking which should be patched vs preserved
			for _, p := range discoveredPlatforms {
				platformCopy := p
				key := buildkit.PlatformKey(p.Platform)
				if shouldPatchMap[key] {
					// Platform should be patched with all
					platformCopy.ReportFile = ""
				} else {
					// Platform should be preserved
					platformCopy.ReportFile = "PRESERVE"
				}
				platforms = append(platforms, platformCopy)
			}

			log.Infof("Patching specified platforms, preserving others")
		} else {
			// Patch all available platforms since no specific platforms were requested
			for _, p := range discoveredPlatforms {
				platformCopy := p
				platformCopy.ReportFile = "" // No vulnerability report, just patch with latest packages
				platforms = append(platforms, platformCopy)
			}
			log.Infof("Patching all available platforms")
		}
	}

	sem := make(chan struct{}, runtime.NumCPU())
	g, gctx := errgroup.WithContext(ctx)

	var mu sync.Mutex
	patchResults := []types.PatchResult{}

	summaryMap := make(map[string]*types.MultiPlatformSummary)

	for _, p := range platforms {
		// rebind
		p := p //nolint
		platformKey := buildkit.PlatformKey(p.Platform)
		g.Go(func() error {
			select {
			case sem <- struct{}{}:
			case <-gctx.Done():
				return gctx.Err()
			}
			defer func() { <-sem }()

			if (p.ReportFile == "" && reportDir != "") || p.ReportFile == "PRESERVE" {
				// Report directory was provided but no report for this platform, or platform marked for preservation - preserve original
				log.Infof("No report for platform %s, preserving original in manifest", p.OS+"/"+p.Architecture)

				// Handle Windows platform without push enabled
				if !push && p.OS == "windows" {
					if !ignoreError {
						return errors.New("cannot save Windows platform image without pushing to registry. Use --push flag to save Windows images to a registry or run with --ignore-errors")
					}
					log.Warn("Cannot save Windows platform image without pushing to registry. Use --push flag to save Windows images to a registry.")
				}

				// Get the original platform descriptor from the manifest
				originalDesc, err := getPlatformDescriptorFromManifest(image, &p)
				if err != nil {
					return fmt.Errorf("failed to get original descriptor for platform %s: %w", p.OS+"/"+p.Architecture, err)
				}

				// Parse the original image reference for the result
				originalRef, err := reference.ParseNormalizedNamed(image)
				if err != nil {
					return fmt.Errorf("failed to parse original image reference: %w", err)
				}

				// For platforms without reports, use the original image digest/reference
				result := types.PatchResult{
					OriginalRef: originalRef,
					PatchedRef:  originalRef,
					PatchedDesc: originalDesc,
				}

				mu.Lock()
				patchResults = append(patchResults, result)
				// Add summary entry for unpatched platform
				summaryMap[platformKey] = &types.MultiPlatformSummary{
					Platform: platformKey,
					Status:   "Not Patched",
					Ref:      originalRef.String() + " (original reference)",
					Error:    "",
				}
				mu.Unlock()
				log.Infof("Preserved original image (%s): %s\n", p.OS+"/"+p.Architecture, originalRef.String())
				return nil
			}

<<<<<<< HEAD
			// When no report directory is provided, patch with empty report file
			reportFile := p.ReportFile
			if reportDir == "" {
				reportFile = ""
			}

			res, err := patchSingleArchImage(gctx, ch, image, reportFile, patchedTag, suffix, workingFolder, scanner, format, output, p, ignoreError, push, bkOpts, true)
=======
			res, err := patchSingleArchImage(gctx, ch, image, p.ReportFile, patchedTag, suffix, workingFolder, scanner, format, output, loader, p, ignoreError, push, bkOpts, true)
>>>>>>> 8dc0e189
			mu.Lock()
			defer mu.Unlock()
			if err != nil {
				status := "Error"
				if ignoreError {
					status = "Ignored"
				}
				summaryMap[platformKey] = &types.MultiPlatformSummary{
					Platform: platformKey,
					Status:   status,
					Ref:      "",
					Error:    err.Error(),
				}
				if !ignoreError {
					return err
				}
				return nil
			} else if res == nil {
				summaryMap[platformKey] = &types.MultiPlatformSummary{
					Platform: platformKey,
					Status:   "Error",
					Ref:      "",
					Error:    "patchSingleArchImage returned nil result",
				}
				return nil
			}

			patchResults = append(patchResults, *res)
			summaryMap[platformKey] = &types.MultiPlatformSummary{
				Platform: platformKey,
				Status:   "Patched",
				Ref:      res.PatchedRef.String(),
				Error:    "",
			}
			log.Infof("Patched image (%s): %s\n", p.OS+"/"+p.Architecture, res.PatchedRef.String())
			return nil
		})
	}

	if err := g.Wait(); err != nil {
		return err
	}

	// resolve image ref
	imageName, err := reference.ParseNormalizedNamed(image)
	if err != nil {
		return fmt.Errorf("failed to parse reference: %w", err)
	}

	resolvedPatchedTag, err := resolvePatchedTag(imageName, patchedTag, suffix)
	if err != nil {
		return err
	}
	patchedImageName, err := reference.WithTag(imageName, resolvedPatchedTag)
	if err != nil {
		return fmt.Errorf("failed to parse patched image name: %w", err)
	}

	if push {
		err = createMultiPlatformManifest(ctx, patchedImageName, patchResults)
		if err != nil {
			return fmt.Errorf("manifest list creation failed: %w", err)
		}
	}

	if !push {
		// Show push commands only for actually patched images (not preserved originals)
		patchedOnlyResults := make([]types.PatchResult, 0)
		for _, result := range patchResults {
			// Only include results where the patched ref differs from original ref
			if result.PatchedRef.String() != result.OriginalRef.String() {
				patchedOnlyResults = append(patchedOnlyResults, result)
			}
		}

		if len(patchedOnlyResults) > 0 {
			log.Info("To push the individual architecture images, run:")
			for _, result := range patchedOnlyResults {
				log.Infof("  docker push %s", result.PatchedRef.String())
			}
			log.Infof("To create and push the multi-platform manifest, run:")

			// Include all platforms (both patched and preserved) in the manifest create command
			refs := make([]string, len(patchResults))
			for i, result := range patchResults {
				if result.PatchedRef.String() != result.OriginalRef.String() {
					// Use the patched reference for actually patched platforms
					refs[i] = result.PatchedRef.String()
				} else {
					// Use the original reference with digest for preserved platforms
					if result.PatchedDesc != nil && result.PatchedDesc.Digest.String() != "" {
						refs[i] = result.OriginalRef.String() + "@" + result.PatchedDesc.Digest.String()
					} else {
						refs[i] = result.OriginalRef.String()
					}
				}
			}

			log.Infof("  docker buildx imagetools create --tag %s %s", patchedImageName.String(), strings.Join(refs, " "))
		} else {
			return fmt.Errorf("no patched images were created, check the logs for errors")
		}
	}

	var b strings.Builder
	w := tabwriter.NewWriter(&b, 0, 0, 2, ' ', 0)
	fmt.Fprintln(w, "PLATFORM\tSTATUS\tREFERENCE\tERROR")

	for _, p := range platforms {
		platformKey := buildkit.PlatformKey(p.Platform)
		s := summaryMap[platformKey]
		if s != nil {
			ref := s.Ref
			if ref == "" {
				ref = "-"
			}
			fmt.Fprintf(w, "%s\t%s\t%s\t%s\n", s.Platform, s.Status, ref, s.Error)
		}
	}
	w.Flush()
	log.Info("\nMulti-arch patch summary:\n" + b.String())

	return nil
}

// Gets the descriptor for a specific platform from a multi-arch manifest.
func getPlatformDescriptorFromManifest(imageRef string, targetPlatform *types.PatchPlatform) (*ispec.Descriptor, error) {
	ref, err := name.ParseReference(imageRef)
	if err != nil {
		return nil, fmt.Errorf("error parsing reference %q: %w", imageRef, err)
	}

	desc, err := remote.Get(ref)
	if err != nil {
		return nil, fmt.Errorf("error fetching descriptor for %q: %w", imageRef, err)
	}

	if !desc.MediaType.IsIndex() {
		return nil, fmt.Errorf("expected multi-platform image but got single-arch image")
	}

	index, err := desc.ImageIndex()
	if err != nil {
		return nil, fmt.Errorf("error getting image index: %w", err)
	}

	manifest, err := index.IndexManifest()
	if err != nil {
		return nil, fmt.Errorf("error getting manifest: %w", err)
	}

	// Find the descriptor for the target platform
	for i := range manifest.Manifests {
		m := &manifest.Manifests[i]
		if m.Platform == nil {
			continue
		}

		// Normalize the variant comparison - treat missing variant as empty string
		manifestVariant := m.Platform.Variant
		targetVariant := targetPlatform.Variant
		if m.Platform.Architecture == "arm64" && manifestVariant == "v8" {
			manifestVariant = ""
		}
		if targetPlatform.Architecture == "arm64" && targetVariant == "v8" {
			targetVariant = ""
		}

		if m.Platform.OS == targetPlatform.OS &&
			m.Platform.Architecture == targetPlatform.Architecture &&
			manifestVariant == targetVariant &&
			m.Platform.OSVersion == targetPlatform.OSVersion {
			// Convert the descriptor to the expected format
			ociDesc := &ispec.Descriptor{
				MediaType: string(m.MediaType),
				Size:      m.Size,
				Digest:    digest.Digest(m.Digest.String()),
				Platform: &ispec.Platform{
					OS:           m.Platform.OS,
					Architecture: m.Platform.Architecture,
					Variant:      m.Platform.Variant,
					OSVersion:    m.Platform.OSVersion,
					OSFeatures:   m.Platform.OSFeatures,
				},
			}
			return ociDesc, nil
		}
	}

	return nil, fmt.Errorf("platform %s/%s not found in manifest", targetPlatform.OS, targetPlatform.Architecture)
}<|MERGE_RESOLUTION|>--- conflicted
+++ resolved
@@ -162,11 +162,7 @@
 
 	ch := make(chan error)
 	go func() {
-<<<<<<< HEAD
-		ch <- patchWithContext(timeoutCtx, ch, image, reportPath, patchedTag, suffix, workingFolder, scanner, format, output, ignoreError, push, targetPlatforms, bkOpts)
-=======
-		ch <- patchWithContext(timeoutCtx, ch, image, reportPath, patchedTag, suffix, workingFolder, scanner, format, output, loader, ignoreError, push, bkOpts)
->>>>>>> 8dc0e189
+		ch <- patchWithContext(timeoutCtx, ch, image, reportPath, patchedTag, suffix, workingFolder, scanner, format, output, loader, ignoreError, push, targetPlatforms, bkOpts)
 	}()
 
 	select {
@@ -219,13 +215,12 @@
 				platform.OS = LINUX
 			}
 
-			result, err := patchSingleArchImage(ctx, ch, image, "", patchedTag, suffix, workingFolder, scanner, format, output, platform, ignoreError, push, bkOpts, false)
+			result, err := patchSingleArchImage(ctx, ch, image, "", patchedTag, suffix, workingFolder, scanner, format, output, loader, platform, ignoreError, push, bkOpts, false)
 			if err == nil && result != nil && result.PatchedRef != nil {
 				log.Infof("Patched image (%s): %s\n", platform.OS+"/"+platform.Architecture, result.PatchedRef)
 			}
 			return err
 		}
-<<<<<<< HEAD
 
 		if len(discoveredPlatforms) <= 1 {
 			// Single-arch image - ignore platform flag
@@ -243,20 +238,15 @@
 				platform.OS = LINUX
 			}
 
-			result, err := patchSingleArchImage(ctx, ch, image, "", patchedTag, suffix, workingFolder, scanner, format, output, platform, ignoreError, push, bkOpts, false)
+			result, err := patchSingleArchImage(ctx, ch, image, "", patchedTag, suffix, workingFolder, scanner, format, output, loader, platform, ignoreError, push, bkOpts, false)
 			if err == nil && result != nil && result.PatchedRef != nil {
 				log.Infof("Patched image (%s): %s\n", platform.OS+"/"+platform.Architecture, result.PatchedRef)
 			}
 			return err
-=======
-		result, err := patchSingleArchImage(ctx, ch, image, reportPath, patchedTag, suffix, workingFolder, scanner, format, output, loader, platform, ignoreError, push, bkOpts, false)
-		if err == nil && result != nil && result.PatchedRef != nil {
-			log.Infof("Patched image (%s): %s\n", platform.OS+"/"+platform.Architecture, result.PatchedRef)
->>>>>>> 8dc0e189
 		}
 
 		log.Debugf("Detected multi-platform image with %d platforms", len(discoveredPlatforms))
-		return patchMultiPlatformImage(ctx, ch, image, "", patchedTag, suffix, workingFolder, scanner, format, output, ignoreError, push, bkOpts, targetPlatforms, discoveredPlatforms)
+		return patchMultiPlatformImage(ctx, ch, image, "", patchedTag, suffix, workingFolder, scanner, format, output, loader, ignoreError, push, bkOpts, targetPlatforms, discoveredPlatforms)
 	}
 
 	// Check if reportPath exists
@@ -273,14 +263,10 @@
 	if f.IsDir() {
 		// Handle directory - multi-platform patching
 		log.Debugf("Using report directory: %s", reportPath)
-<<<<<<< HEAD
 		if len(targetPlatforms) > 0 {
 			log.Warnf("Platform flag ignored when report directory is provided")
 		}
-		return patchMultiPlatformImage(ctx, ch, image, reportPath, patchedTag, suffix, workingFolder, scanner, format, output, ignoreError, push, bkOpts, nil, nil)
-=======
-		return patchMultiPlatformImage(ctx, ch, image, reportPath, patchedTag, suffix, workingFolder, scanner, format, output, loader, ignoreError, push, bkOpts)
->>>>>>> 8dc0e189
+		return patchMultiPlatformImage(ctx, ch, image, reportPath, patchedTag, suffix, workingFolder, scanner, format, output, loader, ignoreError, push, bkOpts, nil, nil)
 	}
 	// Handle file - single-arch patching
 	log.Debugf("Using report file: %s", reportPath)
@@ -944,17 +930,13 @@
 				return nil
 			}
 
-<<<<<<< HEAD
 			// When no report directory is provided, patch with empty report file
 			reportFile := p.ReportFile
 			if reportDir == "" {
 				reportFile = ""
 			}
 
-			res, err := patchSingleArchImage(gctx, ch, image, reportFile, patchedTag, suffix, workingFolder, scanner, format, output, p, ignoreError, push, bkOpts, true)
-=======
-			res, err := patchSingleArchImage(gctx, ch, image, p.ReportFile, patchedTag, suffix, workingFolder, scanner, format, output, loader, p, ignoreError, push, bkOpts, true)
->>>>>>> 8dc0e189
+			res, err := patchSingleArchImage(gctx, ch, image, reportFile, patchedTag, suffix, workingFolder, scanner, format, output, loader, p, ignoreError, push, bkOpts, true)
 			mu.Lock()
 			defer mu.Unlock()
 			if err != nil {
