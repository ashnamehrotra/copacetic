package pkgmgr

import (
	"context"
	"fmt"
	"os"
	"path/filepath"

	"github.com/hashicorp/go-multierror"
	"github.com/moby/buildkit/client/llb"
	"github.com/project-copacetic/copacetic/pkg/buildkit"
	"github.com/project-copacetic/copacetic/pkg/types/unversioned"
	log "github.com/sirupsen/logrus"
)

const (
	copaPrefix     = "copa-"
	inputPath      = "/" + copaPrefix + "input"
	resultsPath    = "/" + copaPrefix + "out"
	downloadPath   = "/" + copaPrefix + "downloads"
	unpackPath     = "/" + copaPrefix + "unpacked"
	resultManifest = "results.manifest"
)

type PackageManager interface {
	InstallUpdates(context.Context, *unversioned.UpdateManifest, bool) (*llb.State, []string, error)
	GetPackageType() string
}

func GetPackageManager(osType string, osVersion string, config *buildkit.Config, workingFolder string) (PackageManager, error) {
	switch osType {
	case "alpine":
		return &apkManager{config: config, workingFolder: workingFolder}, nil
	case "debian", "ubuntu":
<<<<<<< HEAD
		return &dpkgManager{config: config, workingFolder: workingFolder, osVersion: osVersion}, nil
	case "cbl-mariner", "centos", "redhat", "amazon":
=======
		return &dpkgManager{config: config, workingFolder: workingFolder}, nil
	case "cbl-mariner", "centos", "redhat", "rocky", "amazon":
>>>>>>> a8c073e8
		return &rpmManager{config: config, workingFolder: workingFolder}, nil
	default:
		return nil, fmt.Errorf("unsupported osType %s specified", osType)
	}
}

// Utility functions for package manager implementations to share

type VersionComparer struct {
	IsValid  func(string) bool
	LessThan func(string, string) bool
}

func GetUniqueLatestUpdates(updates unversioned.UpdatePackages, cmp VersionComparer, ignoreErrors bool) (unversioned.UpdatePackages, error) {
	if len(updates) == 0 {
		return nil, fmt.Errorf("no patchable vulnerabilities found")
	}

	dict := make(map[string]string)
	var allErrors *multierror.Error
	for _, u := range updates {
		if cmp.IsValid(u.FixedVersion) {
			ver, ok := dict[u.Name]
			if !ok {
				dict[u.Name] = u.FixedVersion
			} else if cmp.LessThan(ver, u.FixedVersion) {
				dict[u.Name] = u.FixedVersion
			}
		} else {
			err := fmt.Errorf("invalid version %s found for package %s", u.FixedVersion, u.Name)
			log.Error(err)
			allErrors = multierror.Append(allErrors, err)
			continue
		}
	}
	if allErrors != nil && !ignoreErrors {
		return nil, allErrors.ErrorOrNil()
	}

	out := unversioned.UpdatePackages{}
	for k, v := range dict {
		out = append(out, unversioned.UpdatePackage{Name: k, FixedVersion: v})
	}
	return out, nil
}

type UpdatePackageInfo struct {
	Filename string
	Version  string
}

type PackageInfoReader interface {
	GetVersion(string) (string, error)
	GetName(string) (string, error)
}

type UpdateMap map[string]*UpdatePackageInfo

func GetValidatedUpdatesMap(updates unversioned.UpdatePackages, cmp VersionComparer, reader PackageInfoReader, stagingPath string) (UpdateMap, error) {
	m := make(UpdateMap)
	for _, update := range updates {
		m[update.Name] = &UpdatePackageInfo{Version: update.FixedVersion}
	}

	files, err := os.ReadDir(stagingPath)
	if err != nil {
		return nil, err
	}
	if len(files) == 0 {
		log.Warn("No downloaded packages to install")
		return nil, nil
	}

	var allErrors *multierror.Error
	for _, file := range files {
		name, err := reader.GetName(file.Name())
		if err != nil {
			allErrors = multierror.Append(allErrors, err)
			continue
		}
		version, err := reader.GetVersion(file.Name())
		if err != nil {
			allErrors = multierror.Append(allErrors, err)
			continue
		}
		if !cmp.IsValid(version) {
			err := fmt.Errorf("invalid version %s found for package %s", version, name)
			log.Error(err)
			allErrors = multierror.Append(allErrors, err)
			continue
		}

		p, ok := m[name]
		if !ok {
			log.Warnf("Unexpected: ignoring downloaded update package %s not specified in report", name)
			os.Remove(filepath.Join(stagingPath, file.Name()))
			continue
		}

		if cmp.LessThan(version, p.Version) {
			err = fmt.Errorf("downloaded package %s version %s lower than required %s for update", name, version, p.Version)
			log.Error(err)
			allErrors = multierror.Append(allErrors, err)
			continue
		}
		p.Filename = file.Name()
	}

	if allErrors != nil {
		return nil, allErrors.ErrorOrNil()
	}
	return m, nil
}<|MERGE_RESOLUTION|>--- conflicted
+++ resolved
@@ -32,13 +32,8 @@
 	case "alpine":
 		return &apkManager{config: config, workingFolder: workingFolder}, nil
 	case "debian", "ubuntu":
-<<<<<<< HEAD
 		return &dpkgManager{config: config, workingFolder: workingFolder, osVersion: osVersion}, nil
-	case "cbl-mariner", "centos", "redhat", "amazon":
-=======
-		return &dpkgManager{config: config, workingFolder: workingFolder}, nil
 	case "cbl-mariner", "centos", "redhat", "rocky", "amazon":
->>>>>>> a8c073e8
 		return &rpmManager{config: config, workingFolder: workingFolder}, nil
 	default:
 		return nil, fmt.Errorf("unsupported osType %s specified", osType)
