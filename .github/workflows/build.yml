name: "[Blocking] Build"
on:
  push:
    branches:
      - main
      - release-*
    tags:
      - v*
    paths-ignore:
      - "**.md"
      - "website/**"
      - "docs/**"
      - "demo/**"
  pull_request:
    branches:
      - main
      - release-*
    paths-ignore:
      - "**.md"
      - "website/**"
      - "docs/**"
      - "demo/**"
  workflow_dispatch:

env:
  TRIVY_VERSION: 0.59.1
  BUILDKIT_VERSION: 0.19.0
  TRIVY_DISABLE_VEX_NOTICE: "true"

permissions:
  contents: read

jobs:
  unit-test:
    name: Unit Test
    runs-on: oracle-vm-16cpu-64gb-x86-64
    timeout-minutes: 5
    steps:
      - name: Harden Runner
        uses: step-security/harden-runner@95d9a5deda9de15063e7595e9719c11c38c90ae2 # v2.3.1
        with:
          egress-policy: audit
      - name: Check out code
        uses: actions/checkout@1af3b93b6815bc44a9784bd300feb67ff0d1eeb3 # v6.0.0
      - uses: actions/setup-go@4dc6199c7b1a012772edbd06daecab0f50c9053c # v6.1.0
        with:
          go-version: "1.25"
          check-latest: true
      - name: Add containerd-snapshotter to docker daemon
        run: |
          echo '{"features": { "containerd-snapshotter": true }}' | sudo tee /etc/docker/daemon.json
          sudo systemctl restart docker
      - name: Unit test
        shell: bash
        env:
          CODECOV_OPTS: "-coverprofile=coverage.txt -covermode=atomic"
        run: make test
      - name: Upload coverage to Codecov
        uses: codecov/codecov-action@5a1091511ad55cbe89839c7260b706298ca349f7 # v5.5.1
        env:
          CODECOV_TOKEN: ${{ secrets.CODECOV_TOKEN }}
  build:
    name: Build
    runs-on: oracle-vm-16cpu-64gb-x86-64
    timeout-minutes: 5
    permissions:
      packages: write
      contents: read
    steps:
      - name: Harden Runner
        uses: step-security/harden-runner@95d9a5deda9de15063e7595e9719c11c38c90ae2 # v2.3.1
        with:
          egress-policy: audit
      - uses: actions/checkout@1af3b93b6815bc44a9784bd300feb67ff0d1eeb3 # v6.0.0
      - uses: actions/setup-go@4dc6199c7b1a012772edbd06daecab0f50c9053c # v6.1.0
        with:
          go-version: "1.25"
          check-latest: true
      - name: Build copa
        shell: bash
        run: |
          make build
          make archive
      - name: Upload copa to build artifacts
        uses: actions/upload-artifact@330a01c490aca151604b8cf639adc76d48f6c5d4 # v5.0.0
        with:
          name: copa_edge_linux_amd64.tar.gz
          path: dist/linux_amd64/release/copa_edge_linux_amd64.tar.gz
      - name: Load test cases for patch testing
        id: load-test-envs-matrix
        shell: bash
        run: echo "buildkitenvs=$(.github/workflows/scripts/buildkit-env-matrix.sh)" | tee -a "${GITHUB_OUTPUT}"
      - name: Load multiplatform test environments
        id: load-multiplatform-envs-matrix
        shell: bash
        run: echo "multiplatformenvs=[\"docker\",\"podman/container\"]" | tee -a "${GITHUB_OUTPUT}"
    outputs:
      buildkitenvs: ${{ steps.load-test-envs-matrix.outputs.buildkitenvs }}
      multiplatformenvs: ${{ steps.load-multiplatform-envs-matrix.outputs.multiplatformenvs }}

  test-patch-trivy:
    needs: build
    name: Test patch with trivy ${{ matrix.buildkit_mode }}
    runs-on: oracle-vm-16cpu-64gb-x86-64
    timeout-minutes: 30
    strategy:
      fail-fast: false
      matrix:
        buildkit_mode: ${{fromJson(needs.build.outputs.buildkitenvs)}}
    steps:
      - name: Download copa from build artifacts
        uses: actions/download-artifact@018cc2cf5baa6db3ef3c5f8a56943fffe632ef53 # v6.0.0
        with:
          name: copa_edge_linux_amd64.tar.gz
      - run: docker system prune -a -f --volumes
      - name: Check out code
        uses: actions/checkout@1af3b93b6815bc44a9784bd300feb67ff0d1eeb3 # v6.0.0
      - uses: actions/setup-go@4dc6199c7b1a012772edbd06daecab0f50c9053c # v6.1.0
        with:
          go-version: "1.25"
          check-latest: true
      - name: Install required tools
        shell: bash
        run: .github/workflows/scripts/download-tooling.sh
      - name: Download copa from build artifacts
        uses: actions/download-artifact@018cc2cf5baa6db3ef3c5f8a56943fffe632ef53 # v6.0.0
        with:
          name: copa_edge_linux_amd64.tar.gz
      - name: Extract copa
        shell: bash
        run: |
          tar xzf copa_edge_linux_amd64.tar.gz
          ./copa --version
      - name: Set up QEMU
        uses: docker/setup-qemu-action@c7c53464625b32c7a7e944ae62b3e17d2b600130 # v3.7.0
      - name: Run functional test
        shell: bash
        run: |
          set -eu -o pipefail
          . .github/workflows/scripts/buildkitenvs/${{ matrix.buildkit_mode}}
          gotestsum --format testname --junitfile test-results.xml -- ./integration/singlearch --addr="${COPA_BUILDKIT_ADDR}" --copa="$(pwd)/copa" -timeout 0 --report-file
      - name: Test Summary
        uses: test-summary/action@v2
        with:
          paths: "test-results.xml"

  test-patch-no-report:
    needs: build
    name: Test patch no report ${{ matrix.buildkit_mode }}
    runs-on: oracle-vm-16cpu-64gb-x86-64
    timeout-minutes: 30
    strategy:
      fail-fast: false
      matrix:
        buildkit_mode: ${{fromJson(needs.build.outputs.buildkitenvs)}}
    steps:
      - name: Download copa from build artifacts
        uses: actions/download-artifact@018cc2cf5baa6db3ef3c5f8a56943fffe632ef53 # v6.0.0
        with:
          name: copa_edge_linux_amd64.tar.gz
      - run: docker system prune -a -f --volumes
      - name: Check out code
        uses: actions/checkout@1af3b93b6815bc44a9784bd300feb67ff0d1eeb3 # v6.0.0
      - uses: actions/setup-go@4dc6199c7b1a012772edbd06daecab0f50c9053c # v6.1.0
        with:
          go-version: "1.25"
          check-latest: true
      - name: Install required tools
        shell: bash
        run: .github/workflows/scripts/download-tooling.sh
      - name: Download copa from build artifacts
        uses: actions/download-artifact@018cc2cf5baa6db3ef3c5f8a56943fffe632ef53 # v6.0.0
        with:
          name: copa_edge_linux_amd64.tar.gz
      - name: Extract copa
        shell: bash
        run: |
          tar xzf copa_edge_linux_amd64.tar.gz
          ./copa --version
      - name: Set up QEMU
        uses: docker/setup-qemu-action@c7c53464625b32c7a7e944ae62b3e17d2b600130 # v3.7.0
      - name: Run functional test
        shell: bash
        run: |
          set -eu -o pipefail
          . .github/workflows/scripts/buildkitenvs/${{ matrix.buildkit_mode}}
          echo "COPA_BUILDKIT_ADDR=${COPA_BUILDKIT_ADDR}" >> "$GITHUB_ENV"
          gotestsum --format testname --junitfile test-results.xml -- ./integration/singlearch --addr="${COPA_BUILDKIT_ADDR}" --copa="$(pwd)/copa" -timeout 0
      - name: Test Summary
        uses: test-summary/action@v2
        with:
          paths: "test-results.xml"
      - name: Test RPM validation - noreplace files
        if: ${{ !startsWith(env.COPA_BUILDKIT_ADDR, 'podman-container://') }}
        shell: bash
        run: |
            set -eux -o pipefail

            if [[ -n "${COPA_BUILDKIT_ADDR}" && "${COPA_BUILDKIT_ADDR}" == docker://* ]]; then
                export DOCKER_HOST="${COPA_BUILDKIT_ADDR#docker://}"
            fi

            docker create --name test ghcr.io/project-copacetic/copacetic/test/openssl:test-rpm-patched /bin/sh
            tmp="$(mktemp)"
            docker cp test:/etc/pki/tls/openssl.cnf "${tmp}"

            if ! grep -q foo "${tmp}"; then
                echo "Error: openssl.cnf content replaced" >&2
                rm "${tmp}"
                docker rm -f test
                exit 1
            fi

            rm "${tmp}"
            docker rm -f test
      - name: Test RPM validation - symlink
        if: ${{ !startsWith(env.COPA_BUILDKIT_ADDR, 'podman-container://') }}
        shell: bash
        run: |
          set -eux -o pipefail

          if [[ -n "${COPA_BUILDKIT_ADDR}" && "${COPA_BUILDKIT_ADDR}" == docker://* ]]; then
              export DOCKER_HOST="${COPA_BUILDKIT_ADDR#docker://}"
          fi

          docker create --name test ghcr.io/project-copacetic/copacetic/test/openssl:test-rpm-patched /bin/sh
          tmp="$(mktemp)"

          symlink_path="/sbin"
          docker cp test:"$symlink_path" "${tmp}_symlink"

          if [ ! -L "${tmp}_symlink" ]; then
              echo "Error: The path $symlink_path is not a symlink."
              rm "${tmp}" "${tmp}_symlink"
              docker rm -f test
              exit 1
          fi

          rm "${tmp}" "${tmp}_symlink"
          docker rm -f test
      - name: Test Debian validation - noreplace files
        if: ${{ !startsWith(env.COPA_BUILDKIT_ADDR, 'podman-container://') }}
        shell: bash
        run: |
            set -eux -o pipefail

            _cleanup() {
              docker rm -f "$DOCKER_CUSTOM_UNIX_ID"
              sudo rm -rf "$SOCK_DIR"
            }

            if [[ -n "${COPA_BUILDKIT_ADDR}" && "${COPA_BUILDKIT_ADDR}" == docker://* ]]; then
                export DOCKER_HOST="${COPA_BUILDKIT_ADDR#docker://}"
                trap '_cleanup' EXIT
            fi

            docker create --name test ghcr.io/project-copacetic/copacetic/test/openssl:test-debian-patched /bin/sh
            tmp="$(mktemp)"
            docker cp test:/etc/ssl/openssl.cnf "${tmp}"

            if ! grep -q foo "${tmp}"; then
                echo "Error: openssl.cnf content replaced" >&2
                rm "${tmp}"
                docker rm -f test
                exit 1
            fi

            rm "${tmp}"
            docker rm -f test

  test-plugin:
    needs: build
    name: Test plugin
    runs-on: oracle-vm-16cpu-64gb-x86-64
    timeout-minutes: 5
    steps:
      - name: Harden Runner
        uses: step-security/harden-runner@95d9a5deda9de15063e7595e9719c11c38c90ae2 # v2.3.1
        with:
          egress-policy: audit
      - name: Check out code
        uses: actions/checkout@1af3b93b6815bc44a9784bd300feb67ff0d1eeb3 # v6.0.0
      - uses: actions/setup-go@4dc6199c7b1a012772edbd06daecab0f50c9053c # v6.1.0
        with:
          go-version: "1.25"
          check-latest: true
      - name: Install scanner-plugin-template
        shell: bash
        run: |
          go install github.com/project-copacetic/scanner-plugin-template@latest
          mv $(go env GOPATH)/bin/scanner-plugin-template $(go env GOPATH)/bin/copa-fake
          mv $(go env GOPATH)/bin/copa-fake /usr/local/bin
      - name: Install required tools
        shell: bash
        run: .github/workflows/scripts/download-tooling.sh
      - name: Download copa from build artifacts
        uses: actions/download-artifact@018cc2cf5baa6db3ef3c5f8a56943fffe632ef53 # v6.0.0
        with:
          name: copa_edge_linux_amd64.tar.gz
      - name: Extract copa
        shell: bash
        run: |
          tar xzf copa_edge_linux_amd64.tar.gz
          ./copa --version
      - name: Set up QEMU
        uses: docker/setup-qemu-action@c7c53464625b32c7a7e944ae62b3e17d2b600130 # v3.7.0
      - name: Run e2e tests
        shell: bash
        run: |
          set -eu -o pipefail
          . .github/workflows/scripts/buildkitenvs/direct/tcp
          gotestsum --format testname --junitfile test-results.xml -- ./test/e2e/plugin --addr="${COPA_BUILDKIT_ADDR}" --copa="$(pwd)/copa" --scanner fake -timeout 0
      - name: Test Summary
        uses: test-summary/action@v2
        with:
          paths: "test-results.xml"

  test-push:
    needs: build
    name: Test push
    runs-on: oracle-vm-16cpu-64gb-x86-64
    timeout-minutes: 5
    steps:
      - name: Check out code
        uses: actions/checkout@1af3b93b6815bc44a9784bd300feb67ff0d1eeb3 # v6.0.0
      - uses: actions/setup-go@4dc6199c7b1a012772edbd06daecab0f50c9053c # v6.1.0
        with:
          go-version: "1.25"
          check-latest: true
      - name: Add containerd-snapshotter to docker daemon
        run: |
          echo '{"features": { "containerd-snapshotter": true }}' | sudo tee /etc/docker/daemon.json
          sudo systemctl restart docker
      - name: Set up buildx
        uses: docker/setup-buildx-action@e468171a9de216ec08956ac3ada2f0791b6bd435 # v3.11.1
        with:
          install: true
      - name: Install oras CLI
        uses: oras-project/setup-oras@22ce207df3b08e061f537244349aac6ae1d214f6 # v1.2.4
      - name: Install required tools
        shell: bash
        run: .github/workflows/scripts/download-tooling.sh
      - name: Download copa from build artifacts
        uses: actions/download-artifact@018cc2cf5baa6db3ef3c5f8a56943fffe632ef53 # v6.0.0
        with:
          name: copa_edge_linux_amd64.tar.gz
      - name: Extract copa
        shell: bash
        run: |
          tar xzf copa_edge_linux_amd64.tar.gz
          ./copa --version
      - name: Set up QEMU
        uses: docker/setup-qemu-action@c7c53464625b32c7a7e944ae62b3e17d2b600130 # v3.7.0
      - name: Run e2e tests
        shell: bash
        run: |
          set -eu -o pipefail
          gotestsum --format testname --junitfile test-results.xml -- ./test/e2e/push --addr="docker://" --copa="$(pwd)/copa"
      - name: Test Summary
        uses: test-summary/action@v2
        with:
          paths: "test-results.xml"


  test-patch-multiplatform:
    needs: build
    name: Test patch with multiplatform ${{ matrix.buildkit_mode }}
    runs-on: oracle-vm-16cpu-64gb-x86-64
    timeout-minutes: 40
    strategy:
      fail-fast: false
      matrix:
        buildkit_mode: ${{fromJson(needs.build.outputs.multiplatformenvs)}}
    steps:
      - name: Change docker daemon config
        run: |
          echo '{"features": { "containerd-snapshotter": true }, "insecure-registries": ["localhost:5000"]}' | sudo tee /etc/docker/daemon.json
          sudo systemctl restart docker
      - name: Set up buildx
        uses: docker/setup-buildx-action@e468171a9de216ec08956ac3ada2f0791b6bd435
        with:
          install: true
          platforms: linux/amd64,linux/arm/v5,linux/arm64,linux/386,linux/mips64le
      - name: Install oras CLI
        uses: oras-project/setup-oras@22ce207df3b08e061f537244349aac6ae1d214f6 # v1.2.4
      - name: Set up local registry
        run: |
          docker run -d -p 5000:5000 --restart=always --name registry registry:2
          # wait for the registry to be healthy
          for i in $(seq 1 60); do
            if curl -f http://localhost:5000/v2/_catalog; then
              break
            fi
            sleep 1
          done
      - name: Test registry
        run: |
          set -eu -o pipefail
          docker pull nginx:latest
          docker tag nginx:latest localhost:5000/nginx:latest
          docker push localhost:5000/nginx:latest
      - name: Download copa from build artifacts
        uses: actions/download-artifact@018cc2cf5baa6db3ef3c5f8a56943fffe632ef53 # v6.0.0
        with:
          name: copa_edge_linux_amd64.tar.gz
      - run: docker system prune -a -f --volumes
      - name: Check out code
        uses: actions/checkout@1af3b93b6815bc44a9784bd300feb67ff0d1eeb3 # v6.0.0
      - uses: actions/setup-go@4dc6199c7b1a012772edbd06daecab0f50c9053c # v6.1.0
        with:
          go-version: "1.25"
          check-latest: true
      - name: Install required tools
        shell: bash
        run: .github/workflows/scripts/download-tooling.sh
      - name: Install multiplatform tooling
        shell: bash
        run: .github/workflows/scripts/download-multiplatform-tooling.sh
      - name: Download copa from build artifacts
        uses: actions/download-artifact@018cc2cf5baa6db3ef3c5f8a56943fffe632ef53 # v6.0.0
        with:
          name: copa_edge_linux_amd64.tar.gz
      - name: Extract copa
        shell: bash
        run: |
          tar xzf copa_edge_linux_amd64.tar.gz
          ./copa --version
      - name: Set up QEMU
        uses: docker/setup-qemu-action@c7c53464625b32c7a7e944ae62b3e17d2b600130 # v3.7.0
      - name: Run functional test
        shell: bash
        run: |
          set -eu -o pipefail

          if [[ "${{ matrix.buildkit_mode }}" == "docker" ]]; then
            # For docker mode, use the default docker daemon
            export COPA_BUILDKIT_ADDR="docker://"
          else
            # For other modes, source the corresponding script in the same shell session
            . .github/workflows/scripts/buildkitenvs/${{ matrix.buildkit_mode }}
          fi

          gotestsum --format testname --junitfile test-results.xml -- ./integration/multiarch --addr="${COPA_BUILDKIT_ADDR}" --copa="$(pwd)/copa" -timeout 0
      - name: Test Summary
        uses: test-summary/action@v2
        with:
          paths: "test-results.xml"

  test-generate:
    needs: build
    name: Test generate command ${{ matrix.buildkit_mode }}
    runs-on: oracle-vm-16cpu-64gb-x86-64
    timeout-minutes: 15
    strategy:
      fail-fast: false
      matrix:
        buildkit_mode: ${{fromJson(needs.build.outputs.buildkitenvs)}}
    steps:
      - name: Download copa from build artifacts
        uses: actions/download-artifact@018cc2cf5baa6db3ef3c5f8a56943fffe632ef53 # v6.0.0
        with:
          name: copa_edge_linux_amd64.tar.gz
      - run: docker system prune -a -f --volumes
      - name: Check out code
        uses: actions/checkout@1af3b93b6815bc44a9784bd300feb67ff0d1eeb3 # v6.0.0
      - uses: actions/setup-go@4dc6199c7b1a012772edbd06daecab0f50c9053c # v6.1.0
        with:
          go-version: "1.25"
          check-latest: true
      - name: Install required tools
        shell: bash
        run: .github/workflows/scripts/download-tooling.sh
      - name: Download copa from build artifacts
        uses: actions/download-artifact@018cc2cf5baa6db3ef3c5f8a56943fffe632ef53 # v6.0.0
        with:
          name: copa_edge_linux_amd64.tar.gz
      - name: Extract copa
        shell: bash
        run: |
          tar xzf copa_edge_linux_amd64.tar.gz
          ./copa --version
      - name: Set up QEMU
        uses: docker/setup-qemu-action@c7c53464625b32c7a7e944ae62b3e17d2b600130 # v3.7.0
      - name: Run e2e tests
        shell: bash
        run: |
          set -eu -o pipefail
          . .github/workflows/scripts/buildkitenvs/${{ matrix.buildkit_mode}}
          go test -v ./test/e2e/generate --addr="${COPA_BUILDKIT_ADDR}" --copa="$(pwd)/copa" -timeout 0

  test-patch-multiplatform-plugin:
    needs: build
    name: Test multiplatform with plugin
    runs-on: oracle-vm-16cpu-64gb-x86-64
    timeout-minutes: 50
    steps:
      - name: Change docker daemon config
        run: |
          echo '{"features": { "containerd-snapshotter": true }, "insecure-registries": ["localhost:5000"], "dns": ["8.8.8.8", "8.8.4.4"]}' | sudo tee /etc/docker/daemon.json
          echo "nameserver 8.8.8.8" | sudo tee /etc/resolv.conf > /dev/null
          sudo systemctl restart docker
      - name: Set up buildx
        uses: docker/setup-buildx-action@e468171a9de216ec08956ac3ada2f0791b6bd435
        with:
          install: true
          platforms: linux/amd64,linux/arm64
      - name: Install oras CLI
        uses: oras-project/setup-oras@22ce207df3b08e061f537244349aac6ae1d214f6 # v1.2.4
      - name: Set up local registry
        run: |
          docker run -d -p 5000:5000 --restart=always --name registry registry:2
          # wait for the registry to be healthy
          for i in $(seq 1 60); do
            if curl -f http://localhost:5000/v2/_catalog; then
              break
            fi
            sleep 1
          done
      - name: Test registry
        run: |
          set -eu -o pipefail
          docker pull nginx:latest
          docker tag nginx:latest localhost:5000/nginx:latest
          docker push localhost:5000/nginx:latest
      - name: Check out code
        uses: actions/checkout@1af3b93b6815bc44a9784bd300feb67ff0d1eeb3 # v6.0.0
      - uses: actions/setup-go@4dc6199c7b1a012772edbd06daecab0f50c9053c # v6.1.0
        with:
          go-version: "1.25"
          check-latest: true
      - name: Install scanner-plugin-template
        shell: bash
        run: |
          go install github.com/project-copacetic/scanner-plugin-template@latest
          mv $(go env GOPATH)/bin/scanner-plugin-template $(go env GOPATH)/bin/copa-fake
          mv $(go env GOPATH)/bin/copa-fake /usr/local/bin
      - name: Install required tools
        shell: bash
        run: .github/workflows/scripts/download-tooling.sh
      - name: Install multiplatform tooling
        shell: bash
        run: .github/workflows/scripts/download-multiplatform-tooling.sh
      - name: Download copa from build artifacts
        uses: actions/download-artifact@018cc2cf5baa6db3ef3c5f8a56943fffe632ef53 # v6.0.0
        with:
          name: copa_edge_linux_amd64.tar.gz
      - run: docker system prune -a -f --volumes
      - name: Extract copa
        shell: bash
        run: |
          tar xzf copa_edge_linux_amd64.tar.gz
          ./copa --version
      - name: Set up QEMU
        uses: docker/setup-qemu-action@c7c53464625b32c7a7e944ae62b3e17d2b600130 # v3.7.0
      - name: Run e2e multiplatform plugin tests
        shell: bash
        run: |
          set -eu -o pipefail
          gotestsum --format testname --junitfile test-results.xml -- ./test/e2e/multiplatform-plugin --addr=docker:// --copa="$(pwd)/copa" -timeout 0
      - name: Test Summary
        uses: test-summary/action@v2
        with:
          paths: "test-results.xml"

  test-patch-local-multiplatform-oci-layout:
    needs: build
    name: Test multiplatform OCI layout creation
    runs-on: ubuntu-latest
    timeout-minutes: 30
    steps:
      - name: Change docker daemon config
        run: |
          echo '{"features": { "containerd-snapshotter": true }, "insecure-registries": ["localhost:5000"]}' | sudo tee /etc/docker/daemon.json
          sudo systemctl restart docker
      - name: Set up buildx
        uses: docker/setup-buildx-action@e468171a9de216ec08956ac3ada2f0791b6bd435
        with:
          install: true
          platforms: linux/amd64,linux/arm64
      - name: Check out code
        uses: actions/checkout@1af3b93b6815bc44a9784bd300feb67ff0d1eeb3 # v6.0.0
      - uses: actions/setup-go@4dc6199c7b1a012772edbd06daecab0f50c9053c # v6.1.0
        with:
          go-version: "1.25"
          check-latest: true
      - name: Install required tools
        shell: bash
        run: .github/workflows/scripts/download-tooling.sh
      - name: Install multiplatform tooling
        shell: bash
        run: .github/workflows/scripts/download-multiplatform-tooling.sh
      - name: Download copa from build artifacts
        uses: actions/download-artifact@018cc2cf5baa6db3ef3c5f8a56943fffe632ef53 # v6.0.0
        with:
          name: copa_edge_linux_amd64.tar.gz
      - run: docker system prune -a -f --volumes
      - name: Extract copa
        shell: bash
        run: |
          tar xzf copa_edge_linux_amd64.tar.gz
          ./copa --version
      - name: Set up QEMU
        uses: docker/setup-qemu-action@c7c53464625b32c7a7e944ae62b3e17d2b600130 # v3.7.0
      - name: Set up local registry with insecure access
        run: |
          docker run -d -p 5000:5000 --restart=always --name registry registry:2
          # wait for the registry to be healthy
          for i in $(seq 1 60); do
            if curl -f http://localhost:5000/v2/_catalog; then
              echo "Registry is healthy after ${i} attempts"
              break
            fi
            echo "Waiting for registry... attempt ${i}/60"
            sleep 1
          done
          # Verify registry is accessible
          curl -f http://localhost:5000/v2/_catalog || { echo "ERROR: Registry not accessible"; exit 1; }
      - name: Test OCI layout creation with local multiplatform manifest
        shell: bash
        run: |
          set -eu -o pipefail

          BASE_IMAGE="mcr.microsoft.com/cbl-mariner/base/core:2.0.20240112"
          LOCAL_REGISTRY="localhost:5000"
          PLATFORM_AMD64_IMAGE="${LOCAL_REGISTRY}/mariner:2.0.20240112-amd64"
          PLATFORM_ARM64_IMAGE="${LOCAL_REGISTRY}/mariner:2.0.20240112-arm64"
          LOCAL_MANIFEST="${LOCAL_REGISTRY}/mariner:2.0.20240112-multiplatform"
          
          echo "Building and pushing platform-specific images to local registry..."
          
          # Get platform-specific digests from the multi-platform image
          AMD64_DIGEST=$(docker manifest inspect "${BASE_IMAGE}" | jq -r '.manifests[] | select(.platform.architecture=="amd64") | .digest')
          ARM64_DIGEST=$(docker manifest inspect "${BASE_IMAGE}" | jq -r '.manifests[] | select(.platform.architecture=="arm64") | .digest')
          
          echo "AMD64 digest: ${AMD64_DIGEST}"
          echo "ARM64 digest: ${ARM64_DIGEST}"
          
          # Pull and push amd64 image using specific digest
          echo "Pulling amd64 image by digest..."
          docker pull "${BASE_IMAGE}@${AMD64_DIGEST}"
          echo "Tagging and pushing amd64 image..."
          docker tag "${BASE_IMAGE}@${AMD64_DIGEST}" "${PLATFORM_AMD64_IMAGE}"
          docker push "${PLATFORM_AMD64_IMAGE}"
          
          # Pull and push arm64 image using specific digest
          echo "Pulling arm64 image by digest..."
          docker pull "${BASE_IMAGE}@${ARM64_DIGEST}"
          echo "Tagging and pushing arm64 image..."
          docker tag "${BASE_IMAGE}@${ARM64_DIGEST}" "${PLATFORM_ARM64_IMAGE}"
          docker push "${PLATFORM_ARM64_IMAGE}"
          
          echo "Verifying platform-specific images exist in local registry..."
          curl -s http://localhost:5000/v2/mariner/tags/list | jq .
          
          # Verify images using registry API with retries
          for i in $(seq 1 10); do
            if curl -s -f "http://localhost:5000/v2/mariner/manifests/2.0.20240112-amd64" > /dev/null; then
              echo "✓ AMD64 image verified in registry"
              break
            fi
            echo "Waiting for AMD64 image... attempt ${i}/10"
            sleep 2
          done
          
          for i in $(seq 1 10); do
            if curl -s -f "http://localhost:5000/v2/mariner/manifests/2.0.20240112-arm64" > /dev/null; then
              echo "✓ ARM64 image verified in registry"
              break
            fi
            echo "Waiting for ARM64 image... attempt ${i}/10"
            sleep 2
          done
          
          echo "Enabling Docker CLI experimental features for manifest commands..."
          export DOCKER_CLI_EXPERIMENTAL=enabled
          
          echo "Creating local Docker manifest that references local registry platform images..."
          # Pull the images locally first to ensure they're available for manifest creation
          docker pull "${PLATFORM_AMD64_IMAGE}"
          docker pull "${PLATFORM_ARM64_IMAGE}"
          
          # Create local manifest list using --insecure for local registry
          docker manifest create --insecure "${LOCAL_MANIFEST}" "${PLATFORM_AMD64_IMAGE}" "${PLATFORM_ARM64_IMAGE}"
          docker manifest push --insecure "${LOCAL_MANIFEST}"
          
          echo "Verifying local multiplatform manifest was created..."
          docker manifest inspect "${LOCAL_MANIFEST}"
          
          # Verify manifest exists in registry
          curl -s "http://localhost:5000/v2/mariner/manifests/2.0.20240112-multiplatform" | jq .
          
          # Create temp directory for OCI layout
          OCI_LAYOUT_DIR=$(mktemp -d)
          
          echo "Patching local multiplatform manifest and creating OCI layout (patching only amd64)..."
          
          # Set buildkit to use Docker daemon to ensure it can access the local registry
          export COPA_BUILDKIT_ADDR="docker://"
          
          # Patch only amd64 platform, preserve arm64 platform
          ./copa patch \
            -i="${LOCAL_MANIFEST}" \
            -t="patched" \
            --platform="linux/amd64" \
            --timeout=30m \
            --ignore-errors=true \
            --oci-dir="${OCI_LAYOUT_DIR}" \
            --debug
          
          echo "Validating OCI layout structure..."
          
          # Check that OCI layout directory was created
          if [ ! -d "${OCI_LAYOUT_DIR}" ]; then
            echo "ERROR: OCI layout directory was not created"
            exit 1
          fi
          
          # Check for required OCI layout files
          if [ ! -f "${OCI_LAYOUT_DIR}/oci-layout" ]; then
            echo "ERROR: oci-layout file missing"
            exit 1
          fi
          
          if [ ! -f "${OCI_LAYOUT_DIR}/index.json" ]; then
            echo "ERROR: index.json file missing"
            exit 1
          fi
          
          if [ ! -d "${OCI_LAYOUT_DIR}/blobs" ]; then
            echo "ERROR: blobs directory missing"
            exit 1
          fi
          
          echo "Validating OCI layout content..."
          
          # Check that index.json contains multiplatform index
          MEDIA_TYPE=$(jq -r '.mediaType' "${OCI_LAYOUT_DIR}/index.json")
          echo "Index media type: ${MEDIA_TYPE}"
          
          if [ "${MEDIA_TYPE}" != "application/vnd.oci.image.index.v1+json" ]; then
            echo "ERROR: Expected OCI image index media type, got ${MEDIA_TYPE}"
            exit 1
          fi
          
          # Check for multiple platforms in the index (mixed layout)
          PLATFORM_COUNT=$(jq '.manifests | length' "${OCI_LAYOUT_DIR}/index.json")
          echo "Found ${PLATFORM_COUNT} platform(s) in index"
          
          if [ "${PLATFORM_COUNT}" -ne 2 ]; then
            echo "ERROR: Expected exactly 2 platforms (1 patched, 1 preserved), found ${PLATFORM_COUNT}"
            exit 1
          fi
          
          # Validate specific platforms exist
          AMD64_FOUND=$(jq -r '.manifests[] | select(.platform.architecture=="amd64") | .platform.architecture' "${OCI_LAYOUT_DIR}/index.json")
          ARM64_FOUND=$(jq -r '.manifests[] | select(.platform.architecture=="arm64") | .platform.architecture' "${OCI_LAYOUT_DIR}/index.json")
          
          if [ "${AMD64_FOUND}" != "amd64" ]; then
            echo "ERROR: amd64 platform not found in index"
            exit 1
          fi
          
          if [ "${ARM64_FOUND}" != "arm64" ]; then
            echo "ERROR: arm64 platform not found in index"
            exit 1
          fi
          
          # Cleanup
          echo "Cleaning up..."
          rm -rf "${OCI_LAYOUT_DIR}"
          docker stop registry || true
          docker rm registry || true
          
          echo "Local registry mixed OCI layout test completed successfully!"

  test-nodejs:
    needs: build
    name: Test Node.js patching
    runs-on: ubuntu-latest
    timeout-minutes: 10
    permissions: read-all
    steps:
      - name: Check out code
        uses: actions/checkout@1af3b93b6815bc44a9784bd300feb67ff0d1eeb3 # v6.0.0
      - uses: actions/setup-go@4dc6199c7b1a012772edbd06daecab0f50c9053c # v6.1.0
        with:
          go-version: "1.25"
          check-latest: true
      - name: Add containerd-snapshotter to docker daemon
        run: |
          echo '{"features": { "containerd-snapshotter": true }}' | sudo tee /etc/docker/daemon.json
          sudo systemctl restart docker
      - name: Install required tools
        shell: bash
        run: .github/workflows/scripts/download-tooling.sh
      - name: Download copa from build artifacts
        uses: actions/download-artifact@018cc2cf5baa6db3ef3c5f8a56943fffe632ef53 # v6.0.0
        with:
          name: copa_edge_linux_amd64.tar.gz
      - name: Extract copa
        shell: bash
        run: |
          tar xzf copa_edge_linux_amd64.tar.gz
          ./copa --version
      - name: Set up QEMU
        uses: docker/setup-qemu-action@c7c53464625b32c7a7e944ae62b3e17d2b600130 # v3.7.0
      - name: Run Node.js e2e tests
        shell: bash
        run: |
          set -eu -o pipefail
          gotestsum --format testname --junitfile test-results.xml -- ./test/e2e/nodejs --addr=docker:// --copa="$(pwd)/copa" -timeout 0
      - name: Test Summary
        uses: test-summary/action@v2
        with:
          paths: "test-results.xml"

<<<<<<< HEAD
  test-dotnet:
    needs: build
    name: Test .NET patching
    runs-on: ubuntu-latest
    timeout-minutes: 10
    permissions: read-all
    steps:
      - name: Check out code
        uses: actions/checkout@08c6903cd8c0fde910a37f88322edcfb5dd907a8 # v5.0.0
      - uses: actions/setup-go@44694675825211faa026b3c33043df3e48a5fa00 # v6.0.0
        with:
          go-version: "1.25"
          check-latest: true
      - name: Add containerd-snapshotter to docker daemon
        run: |
          echo '{"features": { "containerd-snapshotter": true }}' | sudo tee /etc/docker/daemon.json
          sudo systemctl restart docker
=======
  test-frontend:
    needs: build
    name: Test BuildKit Frontend
    runs-on: oracle-vm-16cpu-64gb-x86-64
    timeout-minutes: 20
    permissions: read-all
    steps:
      - name: Check out code
        uses: actions/checkout@1af3b93b6815bc44a9784bd300feb67ff0d1eeb3 # v6.0.0
      - uses: actions/setup-go@4dc6199c7b1a012772edbd06daecab0f50c9053c # v6.1.0
        with:
          go-version: "1.25"
          check-latest: true
      - name: Change docker daemon config
        run: |
          echo '{"features": { "containerd-snapshotter": true }, "insecure-registries": ["localhost:5000"]}' | sudo tee /etc/docker/daemon.json
          sudo systemctl restart docker
      - name: Set up buildx
        uses: docker/setup-buildx-action@e468171a9de216ec08956ac3ada2f0791b6bd435 # v3.11.1
        with:
          install: true
      - name: Install oras CLI
        uses: oras-project/setup-oras@22ce207df3b08e061f537244349aac6ae1d214f6 # v1.2.4
>>>>>>> e5edca35
      - name: Install required tools
        shell: bash
        run: .github/workflows/scripts/download-tooling.sh
      - name: Download copa from build artifacts
        uses: actions/download-artifact@018cc2cf5baa6db3ef3c5f8a56943fffe632ef53 # v6.0.0
        with:
          name: copa_edge_linux_amd64.tar.gz
      - name: Extract copa
        shell: bash
        run: |
          tar xzf copa_edge_linux_amd64.tar.gz
          ./copa --version
      - name: Set up QEMU
        uses: docker/setup-qemu-action@c7c53464625b32c7a7e944ae62b3e17d2b600130 # v3.7.0
<<<<<<< HEAD
      - name: Run .NET e2e tests
        shell: bash
        env:
          COPA_EXPERIMENTAL: "1"
        run: |
          set -eu -o pipefail
          gotestsum --format testname --junitfile test-results.xml -- ./test/e2e/dotnet --addr=docker:// --copa="$(pwd)/copa" -timeout 0
      - name: Test Summary
        uses: test-summary/action@v2
        with:
          paths: "test-results.xml"
=======
      - name: Run frontend e2e tests
        shell: bash
        run: |
          set -eu -o pipefail
          . .github/workflows/scripts/buildkitenvs/buildx/default
          gotestsum --format testname --junitfile test-results.xml -- ./test/e2e/frontend --addr="${COPA_BUILDKIT_ADDR}" --frontend-image="copa-frontend:test" -timeout 0
>>>>>>> e5edca35
<|MERGE_RESOLUTION|>--- conflicted
+++ resolved
@@ -814,7 +814,6 @@
         with:
           paths: "test-results.xml"
 
-<<<<<<< HEAD
   test-dotnet:
     needs: build
     name: Test .NET patching
@@ -823,8 +822,8 @@
     permissions: read-all
     steps:
       - name: Check out code
-        uses: actions/checkout@08c6903cd8c0fde910a37f88322edcfb5dd907a8 # v5.0.0
-      - uses: actions/setup-go@44694675825211faa026b3c33043df3e48a5fa00 # v6.0.0
+        uses: actions/checkout@1af3b93b6815bc44a9784bd300feb67ff0d1eeb3 # v6.0.0
+      - uses: actions/setup-go@4dc6199c7b1a012772edbd06daecab0f50c9053c # v6.1.0
         with:
           go-version: "1.25"
           check-latest: true
@@ -832,7 +831,32 @@
         run: |
           echo '{"features": { "containerd-snapshotter": true }}' | sudo tee /etc/docker/daemon.json
           sudo systemctl restart docker
-=======
+      - name: Install required tools
+        shell: bash
+        run: .github/workflows/scripts/download-tooling.sh
+      - name: Download copa from build artifacts
+        uses: actions/download-artifact@018cc2cf5baa6db3ef3c5f8a56943fffe632ef53 # v6.0.0
+        with:
+          name: copa_edge_linux_amd64.tar.gz
+      - name: Extract copa
+        shell: bash
+        run: |
+          tar xzf copa_edge_linux_amd64.tar.gz
+          ./copa --version
+      - name: Set up QEMU
+        uses: docker/setup-qemu-action@c7c53464625b32c7a7e944ae62b3e17d2b600130 # v3.7.0
+      - name: Run .NET e2e tests
+        shell: bash
+        env:
+          COPA_EXPERIMENTAL: "1"
+        run: |
+          set -eu -o pipefail
+          gotestsum --format testname --junitfile test-results.xml -- ./test/e2e/dotnet --addr=docker:// --copa="$(pwd)/copa" -timeout 0
+      - name: Test Summary
+        uses: test-summary/action@v2
+        with:
+          paths: "test-results.xml"
+
   test-frontend:
     needs: build
     name: Test BuildKit Frontend
@@ -856,38 +880,23 @@
           install: true
       - name: Install oras CLI
         uses: oras-project/setup-oras@22ce207df3b08e061f537244349aac6ae1d214f6 # v1.2.4
->>>>>>> e5edca35
-      - name: Install required tools
-        shell: bash
-        run: .github/workflows/scripts/download-tooling.sh
-      - name: Download copa from build artifacts
-        uses: actions/download-artifact@018cc2cf5baa6db3ef3c5f8a56943fffe632ef53 # v6.0.0
-        with:
-          name: copa_edge_linux_amd64.tar.gz
-      - name: Extract copa
-        shell: bash
-        run: |
-          tar xzf copa_edge_linux_amd64.tar.gz
-          ./copa --version
-      - name: Set up QEMU
-        uses: docker/setup-qemu-action@c7c53464625b32c7a7e944ae62b3e17d2b600130 # v3.7.0
-<<<<<<< HEAD
-      - name: Run .NET e2e tests
-        shell: bash
-        env:
-          COPA_EXPERIMENTAL: "1"
-        run: |
-          set -eu -o pipefail
-          gotestsum --format testname --junitfile test-results.xml -- ./test/e2e/dotnet --addr=docker:// --copa="$(pwd)/copa" -timeout 0
-      - name: Test Summary
-        uses: test-summary/action@v2
-        with:
-          paths: "test-results.xml"
-=======
+      - name: Install required tools
+        shell: bash
+        run: .github/workflows/scripts/download-tooling.sh
+      - name: Download copa from build artifacts
+        uses: actions/download-artifact@018cc2cf5baa6db3ef3c5f8a56943fffe632ef53 # v6.0.0
+        with:
+          name: copa_edge_linux_amd64.tar.gz
+      - name: Extract copa
+        shell: bash
+        run: |
+          tar xzf copa_edge_linux_amd64.tar.gz
+          ./copa --version
+      - name: Set up QEMU
+        uses: docker/setup-qemu-action@c7c53464625b32c7a7e944ae62b3e17d2b600130 # v3.7.0
       - name: Run frontend e2e tests
         shell: bash
         run: |
           set -eu -o pipefail
           . .github/workflows/scripts/buildkitenvs/buildx/default
-          gotestsum --format testname --junitfile test-results.xml -- ./test/e2e/frontend --addr="${COPA_BUILDKIT_ADDR}" --frontend-image="copa-frontend:test" -timeout 0
->>>>>>> e5edca35
+          gotestsum --format testname --junitfile test-results.xml -- ./test/e2e/frontend --addr="${COPA_BUILDKIT_ADDR}" --frontend-image="copa-frontend:test" -timeout 0